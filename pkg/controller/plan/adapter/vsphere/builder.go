--- conflicted
+++ resolved
@@ -568,67 +568,6 @@
 			err = vErr
 			return
 		}
-<<<<<<< HEAD
-		for _, disk := range vm.Disks {
-			if disk.Datastore.ID == ds.ID {
-				storageClass := mapped.Destination.StorageClass
-				var dvSource cdi.DataVolumeSource
-				// coldLocal, vErr := r.Context.Plan.VSphereColdLocal()
-				// if vErr != nil {
-				// 	err = vErr
-				// 	return
-				// }
-				// if coldLocal {
-				// 	// Let virt-v2v do the copying
-				// 	dvSource = cdi.DataVolumeSource{
-				// 		Blank: &cdi.DataVolumeBlankImage{},
-				// 	}
-				// } else {
-				// 	// Let CDI do the copying
-				// 	dvSource = cdi.DataVolumeSource{
-				// 		VDDK: &cdi.DataVolumeSourceVDDK{
-				// 			BackingFile:  r.baseVolume(disk.File),
-				// 			UUID:         vm.UUID,
-				// 			URL:          url,
-				// 			SecretRef:    secret.Name,
-				// 			Thumbprint:   thumbprint,
-				// 			InitImageURL: r.Source.Provider.Spec.Settings[api.VDDK],
-				// 		},
-				// 	}
-				// Let CDI do the copying
-				dvSource = cdi.DataVolumeSource{
-					VDDK: &cdi.DataVolumeSourceVDDK{
-						BackingFile:  r.baseVolume(disk.File),
-						UUID:         vm.UUID,
-						URL:          url,
-						SecretRef:    secret.Name,
-						Thumbprint:   thumbprint,
-						InitImageURL: r.Source.Provider.Spec.Settings[api.VDDK],
-					},
-				}
-				var capacity int64
-				overhead := 0.15
-				capacity = int64(float64(disk.Capacity) * (1.0 + overhead))
-				dvSpec := cdi.DataVolumeSpec{
-					Source: &dvSource,
-					Storage: &cdi.StorageSpec{
-						Resources: core.ResourceRequirements{
-							Requests: core.ResourceList{
-								core.ResourceStorage: *resource.NewQuantity(capacity, resource.BinarySI),
-							},
-						},
-						StorageClassName: &storageClass,
-					},
-				}
-				// set the access mode and volume mode if they were specified in the storage map.
-				// otherwise, let the storage profile decide the default values.
-				if mapped.Destination.AccessMode != "" {
-					dvSpec.Storage.AccessModes = []core.PersistentVolumeAccessMode{mapped.Destination.AccessMode}
-				}
-				if mapped.Destination.VolumeMode != "" {
-					dvSpec.Storage.VolumeMode = &mapped.Destination.VolumeMode
-				}
-=======
 		if useV2vForTransfer {
 			// Let virt-v2v do the copying
 			dvSource = cdi.DataVolumeSource{
@@ -736,7 +675,6 @@
 					if strings.HasSuffix(generatedName, "-") {
 						generatedName = strings.Trim(generatedName, "-")
 					}
->>>>>>> ee83fd7f
 
 					// Use the generated name as the PVC name
 					dv.ObjectMeta.Name = generatedName
@@ -1136,7 +1074,6 @@
 		kVolumes = append(kVolumes, volume)
 		kDisks = append(kDisks, kubevirtDisk)
 	}
-<<<<<<< HEAD
 	// 	if !*r.Plan.Provider.Source.Spec.ConvertDisk {
 	// 		tempBootVolume := cnv.Volume{
 	// 			Name: "containerdisk",
@@ -1180,7 +1117,6 @@
 	// kVolumes = append(kVolumes, tempBootVolume, cloudInitVolume)
 	// kDisks = append(kDisks, tempBootDisk, cloudInitDisk)
 	// }
-=======
 	if len(kDisks) == 0 {
 		r.Log.Info("No disks were successfully mapped", "vm", vm.Name, "vmID", vmRef.ID)
 		for _, d := range disks {
@@ -1197,7 +1133,6 @@
 	} else {
 		r.Log.Info("Boot disk index out of range", "bootDisk", bootDisk, "diskCount", len(kDisks), "vm", vm.Name)
 	}
->>>>>>> ee83fd7f
 
 	object.Template.Spec.Volumes = kVolumes
 	object.Template.Spec.Domain.Devices.Disks = kDisks
