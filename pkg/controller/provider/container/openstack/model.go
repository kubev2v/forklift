package openstack

import (
	"context"
	"errors"
	"time"

	"github.com/go-logr/logr"
	model "github.com/konveyor/forklift-controller/pkg/controller/provider/model/openstack"
	fb "github.com/konveyor/forklift-controller/pkg/lib/filebacked"
	libmodel "github.com/konveyor/forklift-controller/pkg/lib/inventory/model"
)

// All adapters.
var adapterList []Adapter

func init() {
	adapterList = []Adapter{
		&RegionAdapter{},
		&ProjectAdapter{},
		&ImageAdapter{},
		&FlavorAdapter{},
		&VMAdapter{},
		&SnapshotAdapter{},
		&VolumeAdapter{},
		&VolumeTypeAdapter{},
		&NetworkAdapter{},
	}
}

// Updates the DB based on
// changes described by an Event.
type Updater func(tx *libmodel.Tx) error

// Adapter context.
type Context struct {
	// Context.
	ctx context.Context
	// DB client.
	db libmodel.DB
	// OpenStack client.
	client *Client
	// Log.
	log logr.Logger
}

// The adapter request is canceled.
func (r *Context) canceled() (done bool) {
	select {
	case <-r.ctx.Done():
		done = true
	default:
	}

	return
}

// Model adapter.
// Provides integration between the REST resource
// model and the inventory model.
type Adapter interface {
	// List REST collections.
	List(ctx *Context) (itr fb.Iterator, err error)
	// Get object updates
	GetUpdates(ctx *Context) (updates []Updater, err error)
	// Clean unexisting objects within the database
	DeleteUnexisting(ctx *Context) (updates []Updater, err error)
}

type RegionAdapter struct {
}

func (r *RegionAdapter) List(ctx *Context) (itr fb.Iterator, err error) {
	opts := &RegionListOpts{}
	regionList := []Region{}
	err = ctx.client.list(&regionList, opts)
	if err != nil {
		return
	}
	list := fb.NewList()
	for _, region := range regionList {
		m := &model.Region{
			Base: model.Base{ID: region.ID},
		}
		region.ApplyTo(m)
		list.Append(m)
	}
	itr = list.Iter()

	return
}

func (r *RegionAdapter) GetUpdates(ctx *Context) (updates []Updater, err error) {
	opts := &RegionListOpts{}
	regionList := []Region{}
	err = ctx.client.list(&regionList, opts)
	if err != nil {
		return
	}
	for i := range regionList {
		region := &regionList[i]
		updater := func(tx *libmodel.Tx) (err error) {
			m := &model.Region{
				Base: model.Base{ID: region.ID},
			}
			err = tx.Get(m)
			if err != nil {
				if errors.Is(err, libmodel.NotFound) {
					region.ApplyTo(m)
					err = tx.Insert(m)
				}
				return
			}
			if region.equalsTo(m) {
				return
			}
			region.ApplyTo(m)
			err = tx.Update(m)
			return
		}
		updates = append(updates, updater)
	}
	return
}

func (r *RegionAdapter) DeleteUnexisting(ctx *Context) (updates []Updater, err error) {
	regionList := []model.Region{}
	err = ctx.db.List(&regionList, libmodel.FilterOptions{})
	if err != nil {
		if errors.Is(err, libmodel.NotFound) {
			err = nil
		}
		return
	}
	for i := range regionList {
		region := &regionList[i]
		s := &Region{}
		err = ctx.client.get(s, region.ID)
		if err != nil && !ctx.client.isNotFound(err) {
			return
		}
		if ctx.client.isNotFound(err) {
			updater := func(tx *libmodel.Tx) (err error) {
				m := &model.Region{
					Base: model.Base{ID: region.ID},
				}
				return tx.Delete(m)
			}
			updates = append(updates, updater)
			err = nil
		}
	}
	return
}

type ProjectAdapter struct {
}

func (r *ProjectAdapter) List(ctx *Context) (itr fb.Iterator, err error) {
	opts := &ProjectListOpts{}
	projectList := []Project{}
	err = ctx.client.list(&projectList, opts)
	if err != nil {
		return
	}
	list := fb.NewList()
	for _, project := range projectList {
		m := &model.Project{
			Base: model.Base{ID: project.ID},
		}
		project.ApplyTo(m)
		list.Append(m)
	}
	itr = list.Iter()

	return
}

func (r *ProjectAdapter) GetUpdates(ctx *Context) (updates []Updater, err error) {
	opts := &ProjectListOpts{}
	projectList := []Project{}
	err = ctx.client.list(&projectList, opts)
	if err != nil {
		return
	}
	for i := range projectList {
		project := &projectList[i]
		updater := func(tx *libmodel.Tx) (err error) {
			m := &model.Project{
				Base: model.Base{ID: project.ID},
			}
			err = tx.Get(m)
			if err != nil {
				if errors.Is(err, libmodel.NotFound) {
					project.ApplyTo(m)
					err = tx.Insert(m)
				}
				return
			}
			if project.equalsTo(m) {
				return
			}
			project.ApplyTo(m)
			err = tx.Update(m)
			return
		}
		updates = append(updates, updater)
	}
	return
}

func (r *ProjectAdapter) DeleteUnexisting(ctx *Context) (updates []Updater, err error) {
	projectList := []model.Project{}
	err = ctx.db.List(&projectList, libmodel.FilterOptions{})
	if err != nil {
		if errors.Is(err, libmodel.NotFound) {
			err = nil
		}
		return
	}
	for i := range projectList {
		project := &projectList[i]
		s := &Project{}
		err = ctx.client.get(s, project.ID)
		if err != nil && !ctx.client.isNotFound(err) {
			return
		}
		if ctx.client.isNotFound(err) {
			updater := func(tx *libmodel.Tx) (err error) {
				m := &model.Project{
					Base: model.Base{ID: project.ID},
				}
				return tx.Delete(m)
			}
			updates = append(updates, updater)
			err = nil
		}
	}
	return
}

type ImageAdapter struct {
	lastSync time.Time
}

func (r *ImageAdapter) List(ctx *Context) (itr fb.Iterator, err error) {
	opts := &ImageListOpts{}
	imageList := []Image{}
	now := time.Now()
	err = ctx.client.list(&imageList, opts)
	if err != nil {
		return
	}
	list := fb.NewList()
	for _, image := range imageList {
		m := &model.Image{
			Base: model.Base{ID: image.ID},
		}
		image.ApplyTo(m)
		list.Append(m)
	}
	itr = list.Iter()
	r.lastSync = now
	return
}

func (r *ImageAdapter) GetUpdates(ctx *Context) (updates []Updater, err error) {
	opts := &ImageListOpts{}
<<<<<<< HEAD

	// TODO We currently have a race condition and we might miss updates
	// that happen after we fetch the list
	//	opts.setUpdateAtQueryFilterGTE(lastSync)

=======
	opts.setUpdateAtQueryFilterGTE(r.lastSync)
>>>>>>> 2226cce0
	imageList := []Image{}
	now := time.Now()
	err = ctx.client.list(&imageList, opts)
	if err != nil {
		return
	}
	for i := range imageList {
		image := &imageList[i]
		switch image.Status {
		case ImageStatusDeleted, ImageStatusPendingDelete:
			updater := func(tx *libmodel.Tx) (err error) {
				m := &model.Image{
					Base: model.Base{ID: image.ID},
				}
				image.ApplyTo(m)
				err = tx.Delete(m)
				return
			}
			updates = append(updates, updater)

		default:
			updater := func(tx *libmodel.Tx) (err error) {
				m := &model.Image{
					Base: model.Base{ID: image.ID},
				}
				err = tx.Get(m)
				if err != nil {
					if errors.Is(err, libmodel.NotFound) {
						image.ApplyTo(m)
						err = tx.Insert(m)
					}
					return
				}
				if !image.updatedAfter(m) {
					return
				}
				image.ApplyTo(m)
				err = tx.Update(m)
				return
			}
			updates = append(updates, updater)
		}
	}
	r.lastSync = now
	return
}

func (r *ImageAdapter) DeleteUnexisting(ctx *Context) (updates []Updater, err error) {
	imageList := []model.Image{}
	err = ctx.db.List(&imageList, libmodel.FilterOptions{})
	if err != nil {
		if errors.Is(err, libmodel.NotFound) {
			err = nil
		}
		return
	}
	for i := range imageList {
		image := &imageList[i]
		s := &Image{}
		err = ctx.client.get(s, image.ID)
		if err != nil && !ctx.client.isNotFound(err) {
			return
		}
		if ctx.client.isNotFound(err) {
			updater := func(tx *libmodel.Tx) (err error) {
				m := &model.Image{
					Base: model.Base{ID: image.ID},
				}
				return tx.Delete(m)
			}
			updates = append(updates, updater)
			err = nil
		}
	}
	return
}

type FlavorAdapter struct {
	lastSync time.Time
}

func (r *FlavorAdapter) List(ctx *Context) (itr fb.Iterator, err error) {
	opts := &FlavorListOpts{}
	flavorList := []Flavor{}
	now := time.Now()
	err = ctx.client.list(&flavorList, opts)
	if err != nil {
		return
	}
	list := fb.NewList()
	for _, flavor := range flavorList {
		m := &model.Flavor{
			Base: model.Base{ID: flavor.ID},
		}
		flavor.ApplyTo(m)
		list.Append(m)
	}
	itr = list.Iter()
	r.lastSync = now
	return
}

func (r *FlavorAdapter) GetUpdates(ctx *Context) (updates []Updater, err error) {
	opts := &FlavorListOpts{}
	opts.ChangesSince = r.lastSync.Format(time.RFC3339)
	flavorList := []Flavor{}
	now := time.Now()
	err = ctx.client.list(&flavorList, opts)
	if err != nil {
		return
	}
	for i := range flavorList {
		flavor := &flavorList[i]
		updater := func(tx *libmodel.Tx) (err error) {
			m := &model.Flavor{
				Base: model.Base{ID: flavor.ID},
			}
			err = tx.Get(m)
			if err != nil {
				if errors.Is(err, libmodel.NotFound) {
					flavor.ApplyTo(m)
					err = tx.Insert(m)
				}
				return
			}
			if flavor.equalsTo(m) {
				return
			}
			flavor.ApplyTo(m)
			err = tx.Update(m)
			return
		}
		updates = append(updates, updater)
	}
	r.lastSync = now
	return
}

func (r *FlavorAdapter) DeleteUnexisting(ctx *Context) (updates []Updater, err error) {
	flavorList := []model.Flavor{}
	err = ctx.db.List(&flavorList, libmodel.FilterOptions{})
	if err != nil {
		if errors.Is(err, libmodel.NotFound) {
			err = nil
		}
		return
	}
	for i := range flavorList {
		flavor := &flavorList[i]
		s := &Flavor{}
		err = ctx.client.get(s, flavor.ID)
		if err != nil && !ctx.client.isNotFound(err) {
			return
		}
		if ctx.client.isNotFound(err) {
			updater := func(tx *libmodel.Tx) (err error) {
				m := &model.Flavor{
					Base: model.Base{ID: flavor.ID},
				}
				return tx.Delete(m)
			}
			updates = append(updates, updater)
			err = nil
		}
	}
	return
}

// VM adapter.
type VMAdapter struct {
	lastSync time.Time
}

// List the collection.
func (r *VMAdapter) List(ctx *Context) (itr fb.Iterator, err error) {
	opts := &VMListOpts{}
	vmList := []VM{}
	now := time.Now()
	err = ctx.client.list(&vmList, opts)
	if err != nil {
		return
	}
	list := fb.NewList()
	for _, server := range vmList {
		m := &model.VM{
			Base: model.Base{
				ID:   server.ID,
				Name: server.Name},
		}
		server.ApplyTo(m)
		list.Append(m)
	}
	itr = list.Iter()
	r.lastSync = now
	return
}

// Get updates since last sync.
func (r *VMAdapter) GetUpdates(ctx *Context) (updates []Updater, err error) {
	opts := &VMListOpts{}
	opts.ChangesSince = r.lastSync.Format(time.RFC3339)
	vmList := []VM{}
	now := time.Now()
	err = ctx.client.list(&vmList, opts)
	if err != nil {
		return
	}
	for i := range vmList {
		vm := &vmList[i]
		switch vm.Status {
		case VMStatusDeleted, VMStatusSoftDeleted:
			updater := func(tx *libmodel.Tx) (err error) {
				m := &model.VM{
					Base: model.Base{ID: vm.ID},
				}
				vm.ApplyTo(m)
				err = tx.Delete(m)
				if errors.Is(err, libmodel.NotFound) {
					err = nil
				}
				return
			}
			updates = append(updates, updater)

		default:
			updater := func(tx *libmodel.Tx) (err error) {
				m := &model.VM{
					Base: model.Base{ID: vm.ID},
				}
				err = tx.Get(m)
				if err != nil {
					if errors.Is(err, libmodel.NotFound) {
						vm.ApplyTo(m)
						err = tx.Insert(m)
					}
					return
				}
				if !vm.updatedAfter(m) {
					return
				}
				vm.ApplyTo(m)
				err = tx.Update(m)
				return
			}
			updates = append(updates, updater)
		}
	}
	r.lastSync = now
	return
}

func (r *VMAdapter) DeleteUnexisting(ctx *Context) (updates []Updater, err error) {
	vmList := []model.VM{}
	err = ctx.db.List(&vmList, libmodel.FilterOptions{})
	if err != nil {
		if errors.Is(err, libmodel.NotFound) {
			err = nil
		}
		return
	}
	for i := range vmList {
		vm := &vmList[i]
		s := &VM{}
		err = ctx.client.get(s, vm.ID)
		if err != nil && !ctx.client.isNotFound(err) {
			return
		}
		if ctx.client.isNotFound(err) {
			updater := func(tx *libmodel.Tx) (err error) {
				m := &model.VM{
					Base: model.Base{ID: vm.ID},
				}
				return tx.Delete(m)
			}
			updates = append(updates, updater)
			err = nil
		}
	}
	return
}

type SnapshotAdapter struct {
}

func (r *SnapshotAdapter) List(ctx *Context) (itr fb.Iterator, err error) {
	snapshotList := []Snapshot{}
	err = ctx.client.list(&snapshotList, nil)
	if err != nil {
		return
	}
	list := fb.NewList()
	for _, snapshot := range snapshotList {
		m := &model.Snapshot{
			Base: model.Base{ID: snapshot.ID},
		}
		snapshot.ApplyTo(m)
		list.Append(m)
	}
	itr = list.Iter()

	return
}

func (r *SnapshotAdapter) GetUpdates(ctx *Context) (updates []Updater, err error) {
	snapshotList := []Snapshot{}
	err = ctx.client.list(&snapshotList, nil)
	if err != nil {
		return
	}
	for i := range snapshotList {
		snapshot := &snapshotList[i]
		updater := func(tx *libmodel.Tx) (err error) {
			m := &model.Snapshot{
				Base: model.Base{ID: snapshot.ID},
			}
			err = tx.Get(m)
			if err != nil {
				if errors.Is(err, libmodel.NotFound) {
					snapshot.ApplyTo(m)
					err = tx.Insert(m)
				}
				return
			}
			if !snapshot.updatedAfter(m) {
				return
			}
			snapshot.ApplyTo(m)
			err = tx.Update(m)
			return
		}
		updates = append(updates, updater)
	}

	return
}

func (r *SnapshotAdapter) DeleteUnexisting(ctx *Context) (updates []Updater, err error) {
	snapshotList := []model.Snapshot{}
	err = ctx.db.List(&snapshotList, libmodel.FilterOptions{})
	if err != nil {
		if errors.Is(err, libmodel.NotFound) {
			err = nil
		}
		return
	}
	for i := range snapshotList {
		snapshot := &snapshotList[i]
		s := &Snapshot{}
		err = ctx.client.get(s, snapshot.ID)
		if err != nil && !ctx.client.isNotFound(err) {
			return
		}
		if ctx.client.isNotFound(err) {
			updater := func(tx *libmodel.Tx) (err error) {
				m := &model.Snapshot{
					Base: model.Base{ID: snapshot.ID},
				}
				return tx.Delete(m)
			}
			updates = append(updates, updater)
			err = nil
		}
	}
	return
}

type VolumeAdapter struct {
}

func (r *VolumeAdapter) List(ctx *Context) (itr fb.Iterator, err error) {
	opts := &VolumeListOpts{}
	volumeList := []Volume{}
	err = ctx.client.list(&volumeList, opts)
	if err != nil {
		return
	}
	list := fb.NewList()
	for _, volume := range volumeList {
		m := &model.Volume{
			Base: model.Base{ID: volume.ID},
		}
		volume.ApplyTo(m)
		list.Append(m)
	}
	itr = list.Iter()

	return
}

// UpdatedAt volume list options not imlemented yet in gophercloud
func (r *VolumeAdapter) GetUpdates(ctx *Context) (updates []Updater, err error) {
	opts := &VolumeListOpts{}
	volumeList := []Volume{}
	err = ctx.client.list(&volumeList, opts)
	if err != nil {
		return
	}
	for i := range volumeList {
		volume := &volumeList[i]
		switch volume.Status {
		case VolumeStatusDeleting:
			updater := func(tx *libmodel.Tx) (err error) {
				m := &model.Volume{
					Base: model.Base{ID: volume.ID},
				}
				volume.ApplyTo(m)
				err = tx.Delete(m)
				if errors.Is(err, libmodel.NotFound) {
					err = nil
				}
				return
			}
			updates = append(updates, updater)

		default:
			updater := func(tx *libmodel.Tx) (err error) {
				m := &model.Volume{
					Base: model.Base{ID: volume.ID},
				}
				err = tx.Get(m)
				if err != nil {
					if errors.Is(err, libmodel.NotFound) {
						volume.ApplyTo(m)
						err = tx.Insert(m)
					}
					return
				}
				if !volume.updatedAfter(m) {
					return
				}
				volume.ApplyTo(m)
				err = tx.Update(m)
				return
			}
			updates = append(updates, updater)
		}
	}
	return
}

func (r *VolumeAdapter) DeleteUnexisting(ctx *Context) (updates []Updater, err error) {
	volumeList := []model.Volume{}
	err = ctx.db.List(&volumeList, libmodel.FilterOptions{})
	if err != nil {
		if errors.Is(err, libmodel.NotFound) {
			err = nil
		}
		return
	}
	for i := range volumeList {
		volume := &volumeList[i]
		s := &Volume{}
		err = ctx.client.get(s, volume.ID)
		if err != nil && !ctx.client.isNotFound(err) {
			return
		}
		if ctx.client.isNotFound(err) {
			updater := func(tx *libmodel.Tx) (err error) {
				m := &model.Volume{
					Base: model.Base{ID: volume.ID},
				}
				return tx.Delete(m)
			}
			updates = append(updates, updater)
			err = nil
		}
	}
	return
}

type VolumeTypeAdapter struct {
}

func (r *VolumeTypeAdapter) List(ctx *Context) (itr fb.Iterator, err error) {
	opts := &VolumeTypeListOpts{}
	volumeTypeList := []VolumeType{}
	err = ctx.client.list(&volumeTypeList, opts)
	if err != nil {
		return
	}
	list := fb.NewList()
	for _, volumeType := range volumeTypeList {
		m := &model.VolumeType{
			Base: model.Base{ID: volumeType.ID},
		}
		volumeType.ApplyTo(m)
		list.Append(m)
	}
	itr = list.Iter()

	return
}

// UpdatedAt volume list options not imlemented yet in gophercloud
func (r *VolumeTypeAdapter) GetUpdates(ctx *Context) (updates []Updater, err error) {
	opts := &VolumeTypeListOpts{}
	volumeTypeList := []VolumeType{}
	err = ctx.client.list(&volumeTypeList, opts)
	if err != nil {
		return
	}
	for i := range volumeTypeList {
		volumeType := &volumeTypeList[i]
		updater := func(tx *libmodel.Tx) (err error) {
			m := &model.VolumeType{
				Base: model.Base{ID: volumeType.ID},
			}
			err = tx.Get(m)
			if err != nil {
				if errors.Is(err, libmodel.NotFound) {
					volumeType.ApplyTo(m)
					err = tx.Insert(m)
				}
				return
			}
			if volumeType.equalsTo(m) {
				return
			}
			volumeType.ApplyTo(m)
			err = tx.Update(m)
			return
		}
		updates = append(updates, updater)
	}
	return
}

func (r *VolumeTypeAdapter) DeleteUnexisting(ctx *Context) (updates []Updater, err error) {
	volumeTypeList := []model.VolumeType{}
	err = ctx.db.List(&volumeTypeList, libmodel.FilterOptions{})
	if err != nil {
		if errors.Is(err, libmodel.NotFound) {
			err = nil
		}
		return
	}
	for i := range volumeTypeList {
		volumeType := &volumeTypeList[i]
		s := &VolumeType{}
		err = ctx.client.get(s, volumeType.ID)
		if err != nil && !ctx.client.isNotFound(err) {
			return
		}
		if ctx.client.isNotFound(err) {
			updater := func(tx *libmodel.Tx) (err error) {
				m := &model.VolumeType{
					Base: model.Base{ID: volumeType.ID},
				}
				return tx.Delete(m)
			}
			updates = append(updates, updater)
			err = nil
		}
	}
	return
}

type NetworkAdapter struct {
}

func (r *NetworkAdapter) List(ctx *Context) (itr fb.Iterator, err error) {
	networkList := []Network{}
	err = ctx.client.list(&networkList, nil)
	if err != nil {
		return
	}
	list := fb.NewList()
	for _, network := range networkList {
		m := &model.Network{
			Base: model.Base{ID: network.ID},
		}
		network.ApplyTo(m)
		list.Append(m)
	}
	itr = list.Iter()

	return
}

func (r *NetworkAdapter) GetUpdates(ctx *Context) (updates []Updater, err error) {
	networkList := []Network{}
	err = ctx.client.list(&networkList, nil)
	if err != nil {
		return
	}
	for i := range networkList {
		network := &networkList[i]
		updater := func(tx *libmodel.Tx) (err error) {
			m := &model.Network{
				Base: model.Base{ID: network.ID},
			}
			err = tx.Get(m)
			if err != nil {
				if errors.Is(err, libmodel.NotFound) {
					network.ApplyTo(m)
					err = tx.Insert(m)
				}
				return
			}
			if network.Deleted {
				network.ApplyTo(m)
				err = tx.Delete(m)
				if errors.Is(err, libmodel.NotFound) {
					err = nil
				}
				return
			}
			if !network.updatedAfter(m) {
				return
			}
			network.ApplyTo(m)
			err = tx.Update(m)
			return
		}
		updates = append(updates, updater)
	}
	return
}

func (r *NetworkAdapter) DeleteUnexisting(ctx *Context) (updates []Updater, err error) {
	networkList := []model.Network{}
	err = ctx.db.List(&networkList, libmodel.FilterOptions{})
	if err != nil {
		if errors.Is(err, libmodel.NotFound) {
			err = nil
		}
		return
	}
	for i := range networkList {
		network := &networkList[i]
		s := &Network{}
		err = ctx.client.get(s, network.ID)
		if err != nil && !ctx.client.isNotFound(err) {
			return
		}
		if ctx.client.isNotFound(err) {
			updater := func(tx *libmodel.Tx) (err error) {
				m := &model.Network{
					Base: model.Base{ID: network.ID},
				}
				return tx.Delete(m)
			}
			updates = append(updates, updater)
			err = nil
		}
	}
	return
}<|MERGE_RESOLUTION|>--- conflicted
+++ resolved
@@ -266,15 +266,7 @@
 
 func (r *ImageAdapter) GetUpdates(ctx *Context) (updates []Updater, err error) {
 	opts := &ImageListOpts{}
-<<<<<<< HEAD
-
-	// TODO We currently have a race condition and we might miss updates
-	// that happen after we fetch the list
-	//	opts.setUpdateAtQueryFilterGTE(lastSync)
-
-=======
 	opts.setUpdateAtQueryFilterGTE(r.lastSync)
->>>>>>> 2226cce0
 	imageList := []Image{}
 	now := time.Now()
 	err = ctx.client.list(&imageList, opts)
