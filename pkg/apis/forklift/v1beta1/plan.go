/*
Copyright 2019 Red Hat Inc.

Licensed under the Apache License, Version 2.0 (the "License");
you may not use this file except in compliance with the License.
You may obtain a copy of the License at

    http://www.apache.org/licenses/LICENSE-2.0

Unless required by applicable law or agreed to in writing, software
distributed under the License is distributed on an "AS IS" BASIS,
WITHOUT WARRANTIES OR CONDITIONS OF ANY KIND, either express or implied.
See the License for the specific language governing permissions and
limitations under the License.
*/

package v1beta1

import (
<<<<<<< HEAD
	"github.com/konveyor/forklift-controller/pkg/apis/forklift/v1beta1/plan"
	"github.com/konveyor/forklift-controller/pkg/apis/forklift/v1beta1/provider"
	"github.com/konveyor/forklift-controller/pkg/apis/forklift/v1beta1/ref"
	libcnd "github.com/konveyor/forklift-controller/pkg/lib/condition"
=======
	"github.com/kubev2v/forklift/pkg/apis/forklift/v1beta1/plan"
	"github.com/kubev2v/forklift/pkg/apis/forklift/v1beta1/provider"
	"github.com/kubev2v/forklift/pkg/apis/forklift/v1beta1/ref"
	libcnd "github.com/kubev2v/forklift/pkg/lib/condition"
	liberr "github.com/kubev2v/forklift/pkg/lib/error"
>>>>>>> ee83fd7f
	core "k8s.io/api/core/v1"
	meta "k8s.io/apimachinery/pkg/apis/meta/v1"
	cnv "kubevirt.io/api/core/v1"
)

// PlanSpec defines the desired state of Plan.
type PlanSpec struct {
	// Description
	Description string `json:"description,omitempty"`
	// Target namespace.
	TargetNamespace string `json:"targetNamespace"`
	// Providers.
	Provider provider.Pair `json:"provider"`
	// Resource mapping.
	Map plan.Map `json:"map"`
	// List of VMs.
	VMs []plan.VM `json:"vms"`
	// Whether this is a warm migration.
	Warm bool `json:"warm,omitempty"`
	// The network attachment definition that should be used for disk transfer.
	TransferNetwork *core.ObjectReference `json:"transferNetwork,omitempty"`
	// Whether this plan should be archived.
	Archived bool `json:"archived,omitempty"`
	// Preserve the CPU model and flags the VM runs with in its oVirt cluster.
	PreserveClusterCPUModel bool `json:"preserveClusterCpuModel,omitempty"`
	// Preserve static IPs of VMs in vSphere
	PreserveStaticIPs bool `json:"preserveStaticIPs,omitempty"`
	// Deprecated: this field will be deprecated in 2.8.
	DiskBus cnv.DiskBus `json:"diskBus,omitempty"`
	// PVCNameTemplate is a template for generating PVC names for VM disks.
	// It follows Go template syntax and has access to the following variables:
	//   - .VmName: name of the VM
	//   - .PlanName: name of the migration plan
	//   - .DiskIndex: initial volume index of the disk
	//   - .WinDriveLetter: Windows drive letter (lower case, if applicable, e.g. "c", require guest agent)
	//   - .RootDiskIndex: index of the root disk
	//   - .Shared: true if the volume is shared by multiple VMs, false otherwise
	//   - .FileName: name of the file in the source provider (vmWare only, require guest agent)
	// Note:
	//   This template can be overridden at the individual VM level.
	// Examples:
	//   "{{.VmName}}-disk-{{.DiskIndex}}"
	//   "{{if eq .DiskIndex .RootDiskIndex}}root{{else}}data{{end}}-{{.DiskIndex}}"
	//   "{{if .Shared}}shared-{{end}}{{.VmName}}-{{.DiskIndex}}"
	// +optional
	PVCNameTemplate string `json:"pvcNameTemplate,omitempty"`
	// PVCNameTemplateUseGenerateName indicates if the PVC name template should use generateName instead of name.
	// Setting this to false will use the name field of the PVCNameTemplate.
	// This is useful when using a template that generates a name without a suffix.
	// For example, if the template is "{{.VmName}}-disk-{{.DiskIndex}}", setting this to false will result in
	// the PVC name being "{{.VmName}}-disk-{{.DiskIndex}}", which may not be unique.
	// but will be more predictable.
	// **DANGER** When set to false, the generated PVC name may not be unique and may cause conflicts.
	// +optional
	// +kubebuilder:default:=true
	PVCNameTemplateUseGenerateName bool `json:"pvcNameTemplateUseGenerateName,omitempty"`
	// VolumeNameTemplate is a template for generating volume interface names in the target virtual machine.
	// It follows Go template syntax and has access to the following variables:
	//   - .PVCName: name of the PVC mounted to the VM using this volume
	//   - .VolumeIndex: sequential index of the volume interface (0-based)
	// Note:
	//   - This template can be overridden at the individual VM level
	//   - If not specified on VM level and on Plan leverl, default naming conventions will be used
	// Examples:
	//   "disk-{{.VolumeIndex}}"
	//   "pvc-{{.PVCName}}"
	// +optional
	VolumeNameTemplate string `json:"volumeNameTemplate,omitempty"`
	// NetworkNameTemplate is a template for generating network interface names in the target virtual machine.
	// It follows Go template syntax and has access to the following variables:
	//   - .NetworkName: If target network is multus, name of the Multus network attachment definition, empty otherwise.
	//   - .NetworkNamespace: If target network is multus, namespace where the network attachment definition is located.
	//   - .NetworkType: type of the network ("Multus" or "Pod")
	//   - .NetworkIndex: sequential index of the network interface (0-based)
	// The template can be used to customize network interface names based on target network configuration.
	// Note:
	//   - This template can be overridden at the individual VM level
	//   - If not specified on VM level and on Plan leverl, default naming conventions will be used
	// Examples:
	//   "net-{{.NetworkIndex}}"
	//   "{{if eq .NetworkType "Pod"}}pod{{else}}multus-{{.NetworkIndex}}{{end}}"
	// +optional
	NetworkNameTemplate string `json:"networkNameTemplate,omitempty"`
	// Determines if the plan should migrate shared disks.
	// +kubebuilder:default:=true
	MigrateSharedDisks bool `json:"migrateSharedDisks,omitempty"`
	// DeleteGuestConversionPod determines if the guest conversion pod should be deleted after successful migration.
	// Note:
	//   - If this option is enabled and migration succeeds then the pod will get deleted. However the VM could still not boot and the virt-v2v logs, with additional information, will be deleted alongside guest conversion pod.
	//   - If migration fails the conversion pod will remain present even if this option is enabled.
	// +optional
	DeleteGuestConversionPod bool `json:"deleteGuestConversionPod,omitempty"`
	// InstallLegacyDrivers determines whether to install legacy windows drivers in the VM.
	//The following Vm's are lack of SHA-2 support and need legacy drivers:
	// Windows XP (all)
	// Windows Server 2003
	// Windows Vista (all)
	// Windows Server 2008
	// Windows 7 (pre-SP1)
	// Windows Server 2008 R2
	// Behavior:
	// - If set to nil (unset), the system will automatically detect whether the VM requires legacy drivers
	//   based on its guest OS type (using IsLegacyWindows).
	// - If set to true, legacy drivers will be installed unconditionally by setting the VIRTIO_WIN environment variable.
	// - If set to false, legacy drivers will be skipped, and the system will fall back to using the standard (SHA-2 signed) drivers.
	//
	// When enabled, legacy drivers are exposed to the virt-v2v conversion process via the VIRTIO_WIN environment variable,
	// which points to the legacy ISO at /usr/local/virtio-win.iso.
	InstallLegacyDrivers *bool `json:"installLegacyDrivers,omitempty"`
	// Determines if the plan should skip the guest conversion.
	// +kubebuilder:default:=false
	SkipGuestConversion bool `json:"skipGuestConversion,omitempty"`
	// useCompatibilityMode controls whether to use VirtIO devices when skipGuestConversion is true (Raw Copy mode).
	// This setting has no effect when skipGuestConversion is false (V2V Conversion always uses VirtIO).
	// - true (default): Use compatibility devices (SATA bus, E1000E NIC) to ensure bootability
	// - false: Use high-performance VirtIO devices (requires VirtIO drivers already installed in source VM)
	// +kubebuilder:default:=true
	UseCompatibilityMode bool `json:"useCompatibilityMode,omitempty"`
}

// Find a planned VM.
func (r *PlanSpec) FindVM(ref ref.Ref) (v *plan.VM, found bool) {
	for _, vm := range r.VMs {
		if vm.ID == ref.ID {
			found = true
			v = &vm
			return
		}
	}

	return
}

// PlanStatus defines the observed state of Plan.
type PlanStatus struct {
	// Conditions.
	libcnd.Conditions `json:",inline"`
	// The most recent generation observed by the controller.
	// +optional
	ObservedGeneration int64 `json:"observedGeneration,omitempty"`
	// Migration
	Migration plan.MigrationStatus `json:"migration,omitempty"`
}

// +genclient
// +k8s:deepcopy-gen:interfaces=k8s.io/apimachinery/pkg/runtime.Object
// +k8s:openapi-gen=true
// +kubebuilder:subresource:status
// +kubebuilder:printcolumn:name="READY",type=string,JSONPath=".status.conditions[?(@.type=='Ready')].status"
// +kubebuilder:printcolumn:name="EXECUTING",type=string,JSONPath=".status.conditions[?(@.type=='Executing')].status"
// +kubebuilder:printcolumn:name="SUCCEEDED",type=string,JSONPath=".status.conditions[?(@.type=='Succeeded')].status"
// +kubebuilder:printcolumn:name="FAILED",type=string,JSONPath=".status.conditions[?(@.type=='Failed')].status"
// +kubebuilder:printcolumn:name="AGE",type="date",JSONPath=".metadata.creationTimestamp"
type Plan struct {
	meta.TypeMeta   `json:",inline"`
	meta.ObjectMeta `json:"metadata,omitempty"`
	Spec            PlanSpec   `json:"spec,omitempty"`
	Status          PlanStatus `json:"status,omitempty"`
	// Referenced resources populated
	// during validation.
	Referenced `json:"-"`
}

<<<<<<< HEAD
// // If the plan calls for the vm to be cold migrated to the local cluster, we can
// // just use virt-v2v directly to convert the vm while copying data over. In other
// // cases, we use CDI to transfer disks to the destination cluster and then use
// // virt-v2v-in-place to convert these disks after cutover.
// func (p *Plan) VSphereColdLocal() (bool, error) {
// 	source := p.Referenced.Provider.Source
// 	if source == nil {
// 		return false, liberr.New("Cannot analyze plan, source provider is missing.")
// 	}
// 	destination := p.Referenced.Provider.Destination
// 	if destination == nil {
// 		return false, liberr.New("Cannot analyze plan, destination provider is missing.")
// 	}

// 	switch source.Type() {
// 	case VSphere:
// 		return !p.Spec.Warm && destination.IsHost(), nil
// 	case Ova:
// 		return true, nil
// 	default:
// 		return false, nil
// 	}
// }
=======
// If the plan calls for the vm to be cold migrated to the local cluster, we can
// just use virt-v2v directly to convert the vm while copying data over. In other
// cases, we use CDI to transfer disks to the destination cluster and then use
// virt-v2v-in-place to convert these disks after cutover.
func (p *Plan) ShouldUseV2vForTransfer() (bool, error) {
	source := p.Referenced.Provider.Source
	if source == nil {
		return false, liberr.New("Cannot analyze plan, source provider is missing.")
	}
	destination := p.Referenced.Provider.Destination
	if destination == nil {
		return false, liberr.New("Cannot analyze plan, destination provider is missing.")
	}

	switch source.Type() {
	case VSphere:
		// The virt-v2v transferes all disks attached to the VM. If we want to skip the shared disks so we don't transfer
		// them multiple times we need to manage the transfer using KubeVirt CDI DataVolumes and v2v-in-place.
		return !p.Spec.Warm && destination.IsHost() && p.Spec.MigrateSharedDisks && !p.Spec.SkipGuestConversion, nil
	case Ova:
		return true, nil
	default:
		return false, nil
	}
}
>>>>>>> ee83fd7f

// +k8s:deepcopy-gen:interfaces=k8s.io/apimachinery/pkg/runtime.Object
type PlanList struct {
	meta.TypeMeta `json:",inline"`
	meta.ListMeta `json:"metadata,omitempty"`
	Items         []Plan `json:"items"`
}

func init() {
	SchemeBuilder.Register(&Plan{}, &PlanList{})
}

func (r *Plan) IsSourceProviderOpenstack() bool {
	return r.Provider.Source.Type() == OpenStack
}

func (r *Plan) IsSourceProviderOvirt() bool {
	return r.Provider.Source.Type() == OVirt
}

func (r *Plan) IsSourceProviderOCP() bool {
	return r.Provider.Source.Type() == OpenShift
}

func (r *Plan) IsSourceProviderVSphere() bool { return r.Provider.Source.Type() == VSphere }

<<<<<<< HEAD
func (r *Plan) IsSourceProviderOVA() bool {
	return r.Provider.Source.Type() == Ova
=======
// PVCNameTemplateData contains fields used in naming templates.
type PVCNameTemplateData struct {
	VmName         string `json:"vmName"`
	PlanName       string `json:"planName"`
	DiskIndex      int    `json:"diskIndex"`
	WinDriveLetter string `json:"winDriveLetter,omitempty"`
	RootDiskIndex  int    `json:"rootDiskIndex"`
	Shared         bool   `json:"shared,omitempty"`
	FileName       string `json:"fileName,omitempty"`
}

// VolumeNameTemplateData contains fields used in naming templates.
type VolumeNameTemplateData struct {
	PVCName     string `json:"pvcName,omitempty"`
	VolumeIndex int    `json:"volumeIndex,omitempty"`
}

// NetworkNameTemplateData contains fields used in naming templates.
type NetworkNameTemplateData struct {
	// NetworkName is the name of the Multus network attachment definition if target network is multus, empty otherwise
	NetworkName string `json:"networkName,omitempty"`
	// NetworkNamespace is the namespace where the network attachment definition is located if target network is multus
	NetworkNamespace string `json:"networkNamespace,omitempty"`
	// NetworkType is the type of the network ("Multus" or "Pod")
	NetworkType string `json:"networkType,omitempty"`
	// NetworkIndex is the sequential index of the network interface (0-based)
	NetworkIndex int `json:"networkIndex,omitempty"`
>>>>>>> ee83fd7f
}<|MERGE_RESOLUTION|>--- conflicted
+++ resolved
@@ -17,18 +17,11 @@
 package v1beta1
 
 import (
-<<<<<<< HEAD
-	"github.com/konveyor/forklift-controller/pkg/apis/forklift/v1beta1/plan"
-	"github.com/konveyor/forklift-controller/pkg/apis/forklift/v1beta1/provider"
-	"github.com/konveyor/forklift-controller/pkg/apis/forklift/v1beta1/ref"
-	libcnd "github.com/konveyor/forklift-controller/pkg/lib/condition"
-=======
 	"github.com/kubev2v/forklift/pkg/apis/forklift/v1beta1/plan"
 	"github.com/kubev2v/forklift/pkg/apis/forklift/v1beta1/provider"
 	"github.com/kubev2v/forklift/pkg/apis/forklift/v1beta1/ref"
 	libcnd "github.com/kubev2v/forklift/pkg/lib/condition"
 	liberr "github.com/kubev2v/forklift/pkg/lib/error"
->>>>>>> ee83fd7f
 	core "k8s.io/api/core/v1"
 	meta "k8s.io/apimachinery/pkg/apis/meta/v1"
 	cnv "kubevirt.io/api/core/v1"
@@ -192,7 +185,6 @@
 	Referenced `json:"-"`
 }
 
-<<<<<<< HEAD
 // // If the plan calls for the vm to be cold migrated to the local cluster, we can
 // // just use virt-v2v directly to convert the vm while copying data over. In other
 // // cases, we use CDI to transfer disks to the destination cluster and then use
@@ -207,16 +199,16 @@
 // 		return false, liberr.New("Cannot analyze plan, destination provider is missing.")
 // 	}
 
-// 	switch source.Type() {
-// 	case VSphere:
-// 		return !p.Spec.Warm && destination.IsHost(), nil
-// 	case Ova:
-// 		return true, nil
-// 	default:
-// 		return false, nil
-// 	}
-// }
-=======
+//		switch source.Type() {
+//		case VSphere:
+//			return !p.Spec.Warm && destination.IsHost(), nil
+//		case Ova:
+//			return true, nil
+//		default:
+//			return false, nil
+//		}
+//	}
+//
 // If the plan calls for the vm to be cold migrated to the local cluster, we can
 // just use virt-v2v directly to convert the vm while copying data over. In other
 // cases, we use CDI to transfer disks to the destination cluster and then use
@@ -242,7 +234,6 @@
 		return false, nil
 	}
 }
->>>>>>> ee83fd7f
 
 // +k8s:deepcopy-gen:interfaces=k8s.io/apimachinery/pkg/runtime.Object
 type PlanList struct {
@@ -269,10 +260,10 @@
 
 func (r *Plan) IsSourceProviderVSphere() bool { return r.Provider.Source.Type() == VSphere }
 
-<<<<<<< HEAD
 func (r *Plan) IsSourceProviderOVA() bool {
 	return r.Provider.Source.Type() == Ova
-=======
+}
+
 // PVCNameTemplateData contains fields used in naming templates.
 type PVCNameTemplateData struct {
 	VmName         string `json:"vmName"`
@@ -300,5 +291,4 @@
 	NetworkType string `json:"networkType,omitempty"`
 	// NetworkIndex is the sequential index of the network interface (0-based)
 	NetworkIndex int `json:"networkIndex,omitempty"`
->>>>>>> ee83fd7f
 }