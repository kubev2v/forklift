package plan

import (
	"context"
	"errors"
	"fmt"
	"path"
	"strconv"
	"time"

	"github.com/konveyor/forklift-controller/pkg/apis/forklift/v1beta1"
	"github.com/konveyor/forklift-controller/pkg/apis/forklift/v1beta1/plan"
	"github.com/konveyor/forklift-controller/pkg/apis/forklift/v1beta1/ref"
	"github.com/konveyor/forklift-controller/pkg/controller/plan/adapter"
	plancontext "github.com/konveyor/forklift-controller/pkg/controller/plan/context"
	"github.com/konveyor/forklift-controller/pkg/controller/plan/scheduler"
	"github.com/konveyor/forklift-controller/pkg/controller/provider/web"
	"github.com/konveyor/forklift-controller/pkg/controller/provider/web/openstack"
	libcnd "github.com/konveyor/forklift-controller/pkg/lib/condition"
	liberr "github.com/konveyor/forklift-controller/pkg/lib/error"
	libitr "github.com/konveyor/forklift-controller/pkg/lib/itinerary"
	"github.com/konveyor/forklift-controller/pkg/settings"
	core "k8s.io/api/core/v1"
	meta "k8s.io/apimachinery/pkg/apis/meta/v1"
	cdi "kubevirt.io/containerized-data-importer-api/pkg/apis/core/v1beta1"
	"sigs.k8s.io/controller-runtime/pkg/client"
)

// Requeue
const (
	NoReQ   = time.Duration(0)
	PollReQ = time.Second * 3
)

// Predicates.
var (
	HasPreHook         libitr.Flag = 0x01
	HasPostHook        libitr.Flag = 0x02
	RequiresConversion libitr.Flag = 0x04
)

// Phases.
const (
	Started                  = "Started"
	PreHook                  = "PreHook"
	StorePowerState          = "StorePowerState"
	PowerOffSource           = "PowerOffSource"
	WaitForPowerOff          = "WaitForPowerOff"
	CreateDataVolumes        = "CreateDataVolumes"
	CreateVM                 = "CreateVM"
	CopyDisks                = "CopyDisks"
	CopyingPaused            = "CopyingPaused"
	AddCheckpoint            = "AddCheckpoint"
	AddFinalCheckpoint       = "AddFinalCheckpoint"
	CreateSnapshot           = "CreateSnapshot"
	CreateInitialSnapshot    = "CreateInitialSnapshot"
	CreateFinalSnapshot      = "CreateFinalSnapshot"
	Finalize                 = "Finalize"
	CreateGuestConversionPod = "CreateGuestConversionPod"
	ConvertGuest             = "ConvertGuest"
	PostHook                 = "PostHook"
	Completed                = "Completed"
	WaitForSnapshot          = "WaitForSnapshot"
	WaitForInitialSnapshot   = "WaitForInitialSnapshot"
	WaitForFinalSnapshot     = "WaitForFinalSnapshot"
)

// Steps.
const (
	Initialize      = "Initialize"
	Cutover         = "Cutover"
	DiskTransfer    = "DiskTransfer"
	ImageConversion = "ImageConversion"
	VMCreation      = "VirtualMachineCreation"
	Unknown         = "Unknown"
)

// Power states.
const (
	On = "On"
)

var (
	coldItinerary = libitr.Itinerary{
		Name: "",
		Pipeline: libitr.Pipeline{
			{Name: Started},
			{Name: PreHook, All: HasPreHook},
			{Name: StorePowerState},
			{Name: PowerOffSource},
			{Name: WaitForPowerOff},
			{Name: CreateDataVolumes},
			{Name: CopyDisks},
			{Name: CreateGuestConversionPod, All: RequiresConversion},
			{Name: ConvertGuest, All: RequiresConversion},
			{Name: CreateVM},
			{Name: PostHook, All: HasPostHook},
			{Name: Completed},
		},
	}
	warmItinerary = libitr.Itinerary{
		Name: "Warm",
		Pipeline: libitr.Pipeline{
			{Name: Started},
			{Name: PreHook, All: HasPreHook},
			{Name: CreateInitialSnapshot},
			{Name: WaitForInitialSnapshot},
			{Name: CreateDataVolumes},
			{Name: CopyDisks},
			{Name: CopyingPaused},
			{Name: CreateSnapshot},
			{Name: WaitForSnapshot},
			{Name: AddCheckpoint},
			{Name: StorePowerState},
			{Name: PowerOffSource},
			{Name: WaitForPowerOff},
			{Name: CreateFinalSnapshot},
			{Name: WaitForFinalSnapshot},
			{Name: AddFinalCheckpoint},
			{Name: Finalize},
			{Name: CreateGuestConversionPod, All: RequiresConversion},
			{Name: ConvertGuest, All: RequiresConversion},
			{Name: CreateVM},
			{Name: PostHook, All: HasPostHook},
			{Name: Completed},
		},
	}
)

// Migration.
type Migration struct {
	*plancontext.Context
	// Builder
	builder adapter.Builder
	// kubevirt.
	kubevirt KubeVirt
	// Source client.
	provider adapter.Client
	// VirtualMachine CRs.
	vmMap VirtualMachineMap
	// VM scheduler
	scheduler scheduler.Scheduler
}

// Type of migration.
func (r *Migration) Type() string {
	return r.Context.Source.Provider.Type().String()
}

// Run the migration.
func (r *Migration) Run() (reQ time.Duration, err error) {
	defer func() {
		if r.provider != nil {
			r.provider.Close()
		}
	}()
	reQ = PollReQ
	err = r.init()
	if err != nil {
		err = liberr.Wrap(err)
		return
	}
	err = r.begin()
	if err != nil {
		err = liberr.Wrap(err)
		return
	}

	r.resolveCanceledRefs()

	for _, vm := range r.runningVMs() {
		err = r.execute(vm)
		if err != nil {
			return
		}
	}

	vm, hasNext, err := r.scheduler.Next()
	if err != nil {
		return
	}
	if hasNext {
		err = r.execute(vm)
		if err != nil {
			return
		}
	}

	completed, err := r.end()
	if completed {
		reQ = NoReQ
	}

	return
}

// Get/Build resources.
func (r *Migration) init() (err error) {
	adapter, err := adapter.New(r.Context.Source.Provider)
	if err != nil {
		return
	}

	r.provider, err = adapter.Client(r.Context)
	if err != nil {
		return
	}
	r.builder, err = adapter.Builder(r.Context)
	if err != nil {
		return
	}
	r.kubevirt = KubeVirt{
		Context: r.Context,
		Builder: r.builder,
	}
	r.scheduler, err = scheduler.New(r.Context)
	if err != nil {
		return
	}

	return
}

// Begin the migration.
func (r *Migration) begin() (err error) {
	snapshot := r.Plan.Status.Migration.ActiveSnapshot()
	if snapshot.HasAnyCondition(Executing, Succeeded, Failed, Canceled) {
		return
	}
	r.Plan.Status.Migration.MarkReset()
	r.Plan.Status.Migration.MarkStarted()
	snapshot.SetCondition(
		libcnd.Condition{
			Type:     Executing,
			Status:   True,
			Category: Advisory,
			Message:  "The plan is EXECUTING.",
			Durable:  true,
		})
	err = r.kubevirt.EnsureNamespace()
	if err != nil {
		err = liberr.Wrap(err)
		return
	}
	//
	// Delete
	kept := []*plan.VMStatus{}
	for _, status := range r.Plan.Status.Migration.VMs {

		// resolve the VM ref
		_, err = r.Source.Inventory.VM(&status.Ref)
		if err != nil {
			err = liberr.Wrap(err)
			return
		}

		if _, found := r.Plan.Spec.FindVM(status.Ref); found {
			kept = append(kept, status)
		}
	}
	r.Plan.Status.Migration.VMs = kept
	//
	// Add/Update.
	list := []*plan.VMStatus{}
	for _, vm := range r.Plan.Spec.VMs {
		var status *plan.VMStatus
		r.itinerary().Predicate = &Predicate{vm: &vm, context: r.Context}
		step, _ := r.itinerary().First()
		if current, found := r.Plan.Status.Migration.FindVM(vm.Ref); !found {
			status = &plan.VMStatus{VM: vm}
			if r.Plan.Spec.Warm {
				status.Warm = &plan.Warm{}
			}
		} else {
			status = current
		}
		if status.Phase != Completed || status.HasAnyCondition(Canceled, Failed) {
			pipeline, pErr := r.buildPipeline(&vm)
			if pErr != nil {
				err = liberr.Wrap(pErr)
				return
			}
			status.DeleteCondition(Canceled, Failed)
			status.MarkReset()
			status.Pipeline = pipeline
			status.Phase = step.Name
			status.Error = nil
			if r.Plan.Spec.Warm {
				status.Warm = &plan.Warm{}
			}
			log.Info(
				"Pipeline reset.",
				"vm",
				vm.String())
		} else {
			log.Info(
				"Pipeline preserved.",
				"vm",
				vm.String())
		}
		list = append(list, status)
	}

	r.Plan.Status.Migration.VMs = list

	r.Log.Info("Migration [STARTED]")

	return
}

// Archive the plan.
// Best effort to remove any retained migration resources.
func (r *Migration) Archive() {
	err := r.init()
	if err != nil {
		r.Log.Error(err, "Archive initialization failed.")
		return
	}

	for _, vm := range r.Plan.Status.Migration.VMs {
		err = r.CleanUp(vm)
		if err != nil {
			r.Log.Error(err,
				"Couldn't clean up VM while archiving plan.",
				"vm",
				vm.String())
		}
	}
	return
}

// Cancel the migration.
// Delete resources associated with VMs that have been marked canceled.
func (r *Migration) Cancel() (err error) {
	err = r.init()
	if err != nil {
		err = liberr.Wrap(err)
		return
	}

	for _, vm := range r.Plan.Status.Migration.VMs {
		if vm.HasCondition(Canceled) {
			err = r.CleanUp(vm)
			if err != nil {
				r.Log.Error(err,
					"Couldn't clean up after canceled VM migration.",
					"vm",
					vm.String())
				err = nil
			}
			if vm.RestorePowerState == On {
				err = r.provider.PowerOn(vm.Ref)
				if err != nil {
					r.Log.Error(err,
						"Couldn't restore the power state of the source VM.",
						"vm",
						vm.String())
					err = nil
				}
			}
			vm.MarkCompleted()
			for _, step := range vm.Pipeline {
				if step.MarkedStarted() {
					step.MarkCompleted()
				}
			}
		}
	}

	return
}

// Delete left over migration resources associated with a VM.
func (r *Migration) CleanUp(vm *plan.VMStatus) (err error) {
	if vm.HasCondition(Succeeded) {
		err = r.deleteImporterPods(vm)
		if err != nil {
			return
		}
	} else {
		err = r.kubevirt.DeleteVM(vm)
		if err != nil {
			return
		}
	}
	err = r.kubevirt.DeleteGuestConversionPod(vm)
	if err != nil {
		return
	}
	err = r.kubevirt.DeleteSecret(vm)
	if err != nil {
		return
	}
	err = r.kubevirt.DeleteConfigMap(vm)
	if err != nil {
		return
	}
	err = r.kubevirt.DeleteHookJobs(vm)
	if err != nil {
		return
	}
	if vm.Warm != nil {
		_ = r.provider.RemoveSnapshots(vm.Ref, vm.Warm.Precopies)
	}

	return
}

func (r *Migration) deleteImporterPods(vm *plan.VMStatus) (err error) {
	if r.vmMap == nil {
		r.vmMap, err = r.kubevirt.VirtualMachineMap()
		if err != nil {
			return
		}
	}
	pvcs, err := r.kubevirt.getPVCs(vm)
	if err != nil {
		return
	}
	for _, pvc := range pvcs {
		err = r.kubevirt.DeleteImporterPod(pvc)
		if err != nil {
			return
		}
	}
	return
}

// Best effort attempt to resolve canceled refs.
func (r *Migration) resolveCanceledRefs() {
	for i := range r.Context.Migration.Spec.Cancel {
		// resolve the VM ref in place
		ref := &r.Context.Migration.Spec.Cancel[i]
		_, _ = r.Source.Inventory.VM(ref)
	}
}

func (r *Migration) runningVMs() (vms []*plan.VMStatus) {
	vms = make([]*plan.VMStatus, 0)
	for i := range r.Plan.Status.Migration.VMs {
		vm := r.Plan.Status.Migration.VMs[i]
		if vm.Running() {
			vms = append(vms, vm)
		}
	}
	return
}

// Next step in the itinerary.
func (r *Migration) next(phase string) (next string) {
	step, done, err := r.itinerary().Next(phase)
	if done || err != nil {
		next = Completed
		if err != nil {
			r.Log.Error(err, "Next phase failed.")
		}
	} else {
		next = step.Name
	}

	return
}

// Get the itinerary for the migration type.
func (r *Migration) itinerary() *libitr.Itinerary {
	if r.Plan.Spec.Warm {
		return &warmItinerary
	} else {
		return &coldItinerary
	}
}

// Get the name of the pipeline step corresponding to the current VM phase.
func (r *Migration) step(vm *plan.VMStatus) (step string) {
	switch vm.Phase {
	case Started, CreateInitialSnapshot, WaitForInitialSnapshot, CreateDataVolumes:
		step = Initialize
	case CopyDisks, CopyingPaused, CreateSnapshot, WaitForSnapshot, AddCheckpoint:
		step = DiskTransfer
	case CreateFinalSnapshot, WaitForFinalSnapshot, AddFinalCheckpoint, Finalize:
		step = Cutover
	case CreateGuestConversionPod, ConvertGuest:
		step = ImageConversion
	case CreateVM:
		step = VMCreation
	case PreHook, PostHook:
		step = vm.Phase
	case StorePowerState, PowerOffSource, WaitForPowerOff:
		if r.Plan.Spec.Warm {
			step = Cutover
		} else {
			step = Initialize
		}
	default:
		step = Unknown
	}
	return
}

// Steps a VM through the migration itinerary
// and updates its status.
func (r *Migration) execute(vm *plan.VMStatus) (err error) {
	// check whether the VM has been canceled by the user
	if r.Context.Migration.Spec.Canceled(vm.Ref) {
		vm.SetCondition(
			libcnd.Condition{
				Type:     Canceled,
				Status:   True,
				Category: Advisory,
				Reason:   UserRequested,
				Message:  "The migration has been canceled.",
				Durable:  true,
			})
		vm.Phase = Completed
		r.Log.Info(
			"Migration [CANCELED]",
			"vm",
			vm.String())
		return
	}
	r.itinerary().Predicate = &Predicate{
		vm:      &vm.VM,
		context: r.Context,
	}

	r.Log.Info(
		"Migration [RUN]",
		"vm",
		vm.String(),
		"phase",
		vm.Phase)
	r.Log.V(2).Info(
		"Migrating VM (definition).",
		"vm",
		vm)

	switch vm.Phase {
	case Started:
		step, found := vm.FindStep(r.step(vm))
		if !found {
			vm.AddError(fmt.Sprintf("Step '%s' not found", r.step(vm)))
			break
		}
		vm.MarkStarted()
		step.MarkStarted()
		step.Phase = Running
		err = r.CleanUp(vm)
		if err != nil {
			step.AddError(err.Error())
			err = nil
			break
		}
		vm.Phase = r.next(vm.Phase)
	case PreHook, PostHook:
		runner := HookRunner{Context: r.Context}
		err = runner.Run(vm)
		if err != nil {
			return
		}
		if step, found := vm.FindStep(r.step(vm)); found {
			step.Phase = Running
			if step.MarkedCompleted() && step.Error == nil {
				step.Phase = Completed
				vm.Phase = r.next(vm.Phase)
			}
		} else {
			vm.Phase = Completed
		}
	case CreateDataVolumes:
		step, found := vm.FindStep(r.step(vm))
		if !found {
			vm.AddError(fmt.Sprintf("Step '%s' not found", r.step(vm)))
			break
		}
<<<<<<< HEAD
		var ready bool
		ready, err = r.builder.BeforeTransferHook(r.provider, vm.Ref)
		if err != nil {
			err = liberr.Wrap(err)
			return
		}
		if !ready {
			r.Log.Info("Images not ready yet")
			return
		}
		if r.kubevirt.isOpenstack(vm) {
			err = r.kubevirt.createOpenStackVolumes(vm.Ref)
			if err != nil {
				err = liberr.Wrap(err)
				return
			}
=======
		if r.kubevirt.useOvirtPopulator(vm) {
			err = r.kubevirt.createVolumesForOvirt(vm.Ref)
			if err != nil {
				step.AddError(err.Error())
				err = nil
				break
			}
			step.MarkCompleted()
			step.Phase = Completed
>>>>>>> 0abe6cd6
			vm.Phase = r.next(vm.Phase)
			return
		}
		var dataVolumes []cdi.DataVolume
		dataVolumes, err = r.kubevirt.DataVolumes(vm)
		if err != nil {
			if !errors.As(err, &web.ProviderNotReadyError{}) {
				step.AddError(err.Error())
				err = nil
				break
			} else {
				return
			}
		}
		if vm.Warm != nil {
			err = r.provider.SetCheckpoints(vm.Ref, vm.Warm.Precopies, dataVolumes, false)
			if err != nil {
				step.AddError(err.Error())
				err = nil
				break
			}
		}
		err = r.kubevirt.EnsureDataVolumes(vm, dataVolumes)
		if err != nil {
			if !errors.As(err, &web.ProviderNotReadyError{}) {
				step.AddError(err.Error())
				err = nil
				break
			} else {
				return
			}
		}
		step.MarkCompleted()
		step.Phase = Completed
		vm.Phase = r.next(vm.Phase)
	case CreateVM:
		step, found := vm.FindStep(r.step(vm))
		if !found {
			vm.AddError(fmt.Sprintf("Step '%s' not found", r.step(vm)))
			break
		}
		step.MarkStarted()
		step.Phase = Running
		err = r.kubevirt.EnsureVM(vm)
		if err != nil {
			if !errors.As(err, &web.ProviderNotReadyError{}) {
				step.AddError(err.Error())
				err = nil
				break
			} else {
				return
			}
		}
		// Removing unnecessary DataVolumes
		err = r.kubevirt.DeleteDataVolumes(vm)
		if err != nil {
			step.AddError(err.Error())
			err = nil
			break
		}
		step.MarkCompleted()
		step.Phase = Completed
		vm.Phase = r.next(vm.Phase)
	case CopyDisks:
		step, found := vm.FindStep(r.step(vm))
		if !found {
			vm.AddError(fmt.Sprintf("Step '%s' not found", r.step(vm)))
			break
		}
		step.MarkStarted()
		step.Phase = Running
<<<<<<< HEAD
		if r.kubevirt.isOpenstack(vm) {
			ready, err := r.kubevirt.openstackPVCsReady(vm.Ref, step)
=======

		if r.kubevirt.useOvirtPopulator(vm) {
			ready, err := r.kubevirt.areOvirtPVCsReady(vm.Ref, step)
>>>>>>> 0abe6cd6
			if err != nil {
				step.AddError(err.Error())
				err = nil
				break
			}
<<<<<<< HEAD
			err = r.updateCopyProgressForOpenstack(vm, step)
=======
			err = r.updateCopyProgressForOvirt(vm, step)
>>>>>>> 0abe6cd6

			if err != nil {
				step.AddError(err.Error())
				err = nil
				break
			}

			if ready {
				step.Phase = Completed
				vm.Phase = r.next(vm.Phase)
				break
			} else {
				r.Log.Info("PVCs not ready yet")
				break
			}
		}

		err = r.updateCopyProgress(vm, step)
		if err != nil {
			step.AddError(err.Error())
			err = nil
			break
		}
		if step.MarkedCompleted() && !step.HasError() {
			if r.Plan.Spec.Warm {
				now := meta.Now()
				next := meta.NewTime(now.Add(time.Duration(Settings.PrecopyInterval) * time.Minute))
				n := len(vm.Warm.Precopies)
				vm.Warm.Precopies[n-1].End = &now
				vm.Warm.NextPrecopyAt = &next
				vm.Warm.Successes++
			}
			step.Phase = Completed
			vm.Phase = r.next(vm.Phase)
		}
	case CopyingPaused:
		if r.Migration.Spec.Cutover != nil && !r.Migration.Spec.Cutover.After(time.Now()) {
			vm.Phase = StorePowerState
		} else if vm.Warm.NextPrecopyAt != nil && !vm.Warm.NextPrecopyAt.After(time.Now()) {
			vm.Phase = CreateSnapshot
		}
	case CreateInitialSnapshot, CreateSnapshot, CreateFinalSnapshot:
		step, found := vm.FindStep(r.step(vm))
		if !found {
			vm.AddError(fmt.Sprintf("Step '%s' not found", r.step(vm)))
			break
		}
		var snapshot string
		snapshot, err = r.provider.CreateSnapshot(vm.Ref)
		if err != nil {
			if !errors.As(err, &web.ProviderNotReadyError{}) {
				step.AddError(err.Error())
				err = nil
				break
			} else {
				return
			}
		}
		now := meta.Now()
		precopy := plan.Precopy{Snapshot: snapshot, Start: &now}
		vm.Warm.Precopies = append(vm.Warm.Precopies, precopy)
		r.resetPrecopyTasks(vm, step)
		vm.Phase = r.next(vm.Phase)
	case WaitForInitialSnapshot, WaitForSnapshot, WaitForFinalSnapshot:
		step, found := vm.FindStep(r.step(vm))
		if !found {
			vm.AddError(fmt.Sprintf("Step '%s' not found", r.step(vm)))
			break
		}
		snapshot := vm.Warm.Precopies[len(vm.Warm.Precopies)-1].Snapshot
		ready, err := r.provider.CheckSnapshotReady(vm.Ref, snapshot)
		if err != nil {
			step.AddError(err.Error())
			err = nil
			break
		}
		if ready {
			vm.Phase = r.next(vm.Phase)
		}
	case AddCheckpoint, AddFinalCheckpoint:
		step, found := vm.FindStep(r.step(vm))
		if !found {
			vm.AddError(fmt.Sprintf("Step '%s' not found", r.step(vm)))
			break
		}

		err = r.setDataVolumeCheckpoints(vm)
		if err != nil {
			step.AddError(err.Error())
			err = nil
			break
		}

		switch vm.Phase {
		case AddCheckpoint:
			vm.Phase = CopyDisks
		case AddFinalCheckpoint:
			vm.Phase = Finalize
		}
	case StorePowerState:
		step, found := vm.FindStep(r.step(vm))
		if !found {
			vm.AddError(fmt.Sprintf("Step '%s' not found", r.step(vm)))
			break
		}
		var state string
		state, err = r.provider.PowerState(vm.Ref)
		if err != nil {
			if !errors.As(err, &web.ProviderNotReadyError{}) {
				step.AddError(err.Error())
				err = nil
				break
			} else {
				return
			}
		}
		vm.RestorePowerState = state
		vm.Phase = r.next(vm.Phase)
	case PowerOffSource:
		step, found := vm.FindStep(r.step(vm))
		if !found {
			vm.AddError(fmt.Sprintf("Step '%s' not found", r.step(vm)))
			break
		}
		err = r.provider.PowerOff(vm.Ref)
		if err != nil {
			if !errors.As(err, &web.ProviderNotReadyError{}) {
				step.AddError(err.Error())
				err = nil
				break
			} else {
				return
			}
		}
		vm.Phase = r.next(vm.Phase)
	case WaitForPowerOff:
		step, found := vm.FindStep(r.step(vm))
		if !found {
			vm.AddError(fmt.Sprintf("Step '%s' not found", r.step(vm)))
			break
		}
		var off bool
		off, err = r.provider.PoweredOff(vm.Ref)
		if err != nil {
			if !errors.As(err, &web.ProviderNotReadyError{}) {
				step.AddError(err.Error())
				err = nil
				break
			} else {
				return
			}
		}
		if off {
			vm.Phase = r.next(vm.Phase)
		}
	case Finalize:
		step, found := vm.FindStep(r.step(vm))
		if !found {
			vm.AddError(fmt.Sprintf("Step '%s' not found", r.step(vm)))
			break
		}
		err = r.updateCopyProgress(vm, step)
		if err != nil {
			return
		}
		if step.MarkedCompleted() {
			err = r.provider.RemoveSnapshots(vm.Ref, vm.Warm.Precopies)
			if err != nil {
				r.Log.Info(
					"Failed to clean up warm migration snapshots.",
					"vm",
					vm)
				err = nil
			}
			if !step.HasError() {
				step.Phase = Completed
				vm.Phase = r.next(vm.Phase)
			}
		}
	case CreateGuestConversionPod:
		step, found := vm.FindStep(r.step(vm))
		if !found {
			vm.AddError(fmt.Sprintf("Step '%s' not found", r.step(vm)))
			break
		}
		step.MarkStarted()
		step.Phase = Running
		err = r.ensureGuestConversionPod(vm)
		if err != nil {
			step.AddError(err.Error())
			err = nil
			break
		}
		vm.Phase = r.next(vm.Phase)
	case ConvertGuest:
		step, found := vm.FindStep(r.step(vm))
		if !found {
			vm.AddError(fmt.Sprintf("Step '%s' not found", r.step(vm)))
			break
		}
		err = r.updateConversionProgress(vm, step)
		if err != nil {
			return
		}
		if step.MarkedCompleted() && !step.HasError() {
			step.Phase = Completed
			vm.Phase = r.next(vm.Phase)
		}
	case Completed:
		vm.MarkCompleted()
		r.Log.Info(
			"Migration [COMPLETED]",
			"vm",
			vm.String())
	default:
		r.Log.Info(
			"Phase unknown.",
			"vm",
			vm)
		vm.AddError(
			fmt.Sprintf(
				"Phase [%s] unknown",
				vm.Phase))
		vm.Phase = Completed
	}
	vm.ReflectPipeline()
	if vm.Phase == Completed && vm.Error == nil {
		vm.SetCondition(
			libcnd.Condition{
				Type:     Succeeded,
				Status:   True,
				Category: Advisory,
				Message:  "The VM migration has SUCCEEDED.",
				Durable:  true,
			})
		// Power on the destination VM if the source VM was originally powered on.
		err = r.setRunning(vm, vm.RestorePowerState == On)
		if err != nil {
			r.Log.Error(err,
				"Could not power on destination VM.",
				"vm",
				vm.String())
			err = nil
		}
	} else if vm.Error != nil {
		vm.Phase = Completed
		vm.SetCondition(
			libcnd.Condition{
				Type:     Failed,
				Status:   True,
				Category: Advisory,
				Message:  "The VM migration has FAILED.",
				Durable:  true,
			})
	}

	return
}

func (r *Migration) resetPrecopyTasks(vm *plan.VMStatus, step *plan.Step) {
	step.Completed = nil
	for _, task := range step.Tasks {
		task.Annotations["Precopy"] = fmt.Sprintf("%v", len(vm.Warm.Precopies))
		task.MarkReset()
		task.MarkStarted()
	}
}

// Build the pipeline for a VM status.
func (r *Migration) buildPipeline(vm *plan.VM) (pipeline []*plan.Step, err error) {
	r.itinerary().Predicate = &Predicate{vm: vm, context: r.Context}
	step, _ := r.itinerary().First()
	for {
		switch step.Name {
		case Started:
			pipeline = append(
				pipeline,
				&plan.Step{
					Task: plan.Task{
						Name:        Initialize,
						Description: "Initialize migration.",
						Progress:    libitr.Progress{Total: 1},
						Phase:       Pending,
					},
				})
		case PreHook:
			pipeline = append(
				pipeline,
				&plan.Step{
					Task: plan.Task{
						Name:        PreHook,
						Description: "Run pre-migration hook.",
						Progress:    libitr.Progress{Total: 1},
						Phase:       Pending,
					},
				})
		case CopyDisks:
			tasks, pErr := r.builder.Tasks(vm.Ref)
			if pErr != nil {
				err = liberr.Wrap(pErr)
				return
			}
			total := int64(0)
			for _, task := range tasks {
				total += task.Progress.Total
			}
			pipeline = append(
				pipeline,
				&plan.Step{
					Task: plan.Task{
						Name:        DiskTransfer,
						Description: "Transfer disks.",
						Progress: libitr.Progress{
							Total: total,
						},
						Annotations: map[string]string{
							"unit": "MB",
						},
						Phase: Pending,
					},
					Tasks: tasks,
				})
		case Finalize:
			tasks, pErr := r.builder.Tasks(vm.Ref)
			if pErr != nil {
				err = liberr.Wrap(pErr)
				return
			}
			total := int64(0)
			for _, task := range tasks {
				total += task.Progress.Total
			}
			pipeline = append(
				pipeline,
				&plan.Step{
					Task: plan.Task{
						Name:        Cutover,
						Description: "Finalize disk transfer.",
						Progress: libitr.Progress{
							Total: total,
						},
						Annotations: map[string]string{
							"unit": "MB",
						},
					},
					Tasks: tasks,
				})
		case ConvertGuest:
			pipeline = append(
				pipeline,
				&plan.Step{
					Task: plan.Task{
						Name:        ImageConversion,
						Description: "Convert image to kubevirt.",
						Progress:    libitr.Progress{Total: 1},
						Phase:       Pending,
					},
				})
		case PostHook:
			pipeline = append(
				pipeline,
				&plan.Step{
					Task: plan.Task{
						Name:        PostHook,
						Description: "Run post-migration hook.",
						Progress:    libitr.Progress{Total: 1},
						Phase:       Pending,
					},
				})
		case CreateVM:
			pipeline = append(
				pipeline,
				&plan.Step{
					Task: plan.Task{
						Name:        VMCreation,
						Description: "Create VM.",
						Phase:       Pending,
						Progress:    libitr.Progress{Total: 1},
					},
				})
		}
		next, done, _ := r.itinerary().Next(step.Name)
		if !done {
			step = next
		} else {
			break
		}
	}

	log.V(2).Info(
		"Pipeline built.",
		"vm",
		vm.String())

	return
}

// End the migration.
func (r *Migration) end() (completed bool, err error) {
	failed := 0
	succeeded := 0
	for _, vm := range r.Plan.Status.Migration.VMs {
		if !vm.MarkedCompleted() {
			return
		}
		if vm.HasCondition(Failed) {
			failed++
		}
		if vm.HasCondition(Succeeded) {
			succeeded++
		}
	}
	go r.provider.Finalize(r.Plan.Status.Migration.VMs, r.Migration.Name)
	r.Plan.Status.Migration.MarkCompleted()
	snapshot := r.Plan.Status.Migration.ActiveSnapshot()
	snapshot.DeleteCondition(Executing)

	if failed > 0 {
		// if any VMs failed, the migration failed.
		r.Log.Info("Migration [FAILED]")
		snapshot.SetCondition(
			libcnd.Condition{
				Type:     Failed,
				Status:   True,
				Category: Advisory,
				Message:  "The plan execution has FAILED.",
				Durable:  true,
			})
	} else if succeeded > 0 {
		// if the migration didn't fail and at least one VM succeeded,
		// then the migration succeeded.
		r.Log.Info("Migration [SUCCEEDED]")
		snapshot.SetCondition(
			libcnd.Condition{
				Type:     Succeeded,
				Status:   True,
				Category: Advisory,
				Message:  "The plan execution has SUCCEEDED.",
				Durable:  true,
			})
	} else {
		// if there were no failures or successes, but
		// all the VMs are complete, then the migration must
		// have been canceled.
		r.Log.Info("Migration [CANCELED]")
		snapshot.SetCondition(
			libcnd.Condition{
				Type:     Canceled,
				Status:   True,
				Category: Advisory,
				Message:  "The plan execution has been CANCELED.",
				Durable:  true,
			})
	}

	completed = true
	return
}

// Ensure the guest conversion pod is present.
func (r *Migration) ensureGuestConversionPod(vm *plan.VMStatus) (err error) {
	if r.vmMap == nil {
		r.vmMap, err = r.kubevirt.VirtualMachineMap()
		if err != nil {
			return
		}
	}
	var vmCr VirtualMachine
	var pvcs []core.PersistentVolumeClaim
	found := false
	if vmCr, found = r.vmMap[vm.ID]; !found {
		vmCr.VirtualMachine, err = r.kubevirt.virtualMachine(vm)
		if err != nil {
			return
		}
		pvcs, err = r.kubevirt.getPVCs(vm)
		if err != nil {
			return
		}
	}

	err = r.kubevirt.EnsureGuestConversionPod(vm, &vmCr, &pvcs)
	return
}

// Set the running state of the kubevirt VM.
func (r *Migration) setRunning(vm *plan.VMStatus, running bool) (err error) {
	if r.vmMap == nil {
		r.vmMap, err = r.kubevirt.VirtualMachineMap()
		if err != nil {
			return
		}
	}
	var vmCr VirtualMachine
	found := false
	if vmCr, found = r.vmMap[vm.ID]; !found {
		msg := "VirtualMachine CR not found."
		vm.AddError(msg)
		return
	}

	if vmCr.Spec.Running != nil && *vmCr.Spec.Running == running {
		return
	}

	err = r.kubevirt.SetRunning(&vmCr, running)
	return
}

func (r *Migration) updateCopyProgressForOvirt(vm *plan.VMStatus, step *plan.Step) (err error) {
	pvcs, err := r.kubevirt.getPVCs(vm)
	if err != nil {
		return
	}
	for _, pvc := range pvcs {
		claim := pvc.Spec.DataSource.Name
		task, found := step.FindTask(claim)
		if !found {
			continue
		}

		populatorCr := v1beta1.OvirtVolumePopulator{}
		err = r.Client.Get(context.TODO(), client.ObjectKey{Namespace: r.Plan.Spec.TargetNamespace, Name: claim}, &populatorCr)
		if err != nil {
			if pvc.Status.Phase == core.ClaimBound {
				// the populator CR is deleted and the PVC is bound - it most likely finished transferring the disk
				task.Progress.Completed = int64(100 * float64(task.Progress.Total))
				break
			} else {
				return
			}
		}

		progress, parseErr := strconv.ParseInt(populatorCr.Status.Progress, 10, 64)
		if err != nil {
			return parseErr
		}

		percent := float64(progress/0x100000) / float64(task.Progress.Total)
		task.Progress.Completed = int64(percent * float64(task.Progress.Total))
	}

	step.ReflectTasks()
	return
}

// Update the progress of the appropriate disk copy step. (DiskTransfer, Cutover)
func (r *Migration) updateCopyProgress(vm *plan.VMStatus, step *plan.Step) (err error) {
	var pendingReason string
	var pending int
	var completed int
	var running int
	var pvcs []core.PersistentVolumeClaim
	dvs, err := r.kubevirt.getDVs(vm)
	if err != nil {
		return
	}
	if dvs == nil || len(dvs) == 0 {
		pvcs, err = r.kubevirt.getPVCs(vm)
		if err != nil {
			return
		}
		for _, pvc := range pvcs {
			var task *plan.Task
			name := r.builder.ResolvePersistentVolumeClaimIdentifier(&pvc)
			found := false
			task, found = step.FindTask(name)
			if !found {
				continue
			}
			if pvc.Status.Phase == core.ClaimBound {
				completed++
				task.Phase = Completed
				task.Reason = "Transfer completed."
				task.Progress.Completed = task.Progress.Total
				task.MarkCompleted()
			}
		}
	} else {
		for _, dv := range dvs {
			var task *plan.Task
			name := r.builder.ResolveDataVolumeIdentifier(dv.DataVolume)
			found := false
			task, found = step.FindTask(name)
			if !found {
				continue
			}

			conditions := dv.Conditions()
			switch dv.Status.Phase {
			case cdi.Succeeded, cdi.Paused:
				completed++
				task.Phase = Completed
				task.Reason = "Transfer completed."
				task.Progress.Completed = task.Progress.Total
				task.MarkCompleted()
			case cdi.Pending, cdi.ImportScheduled:
				pending++
				task.Phase = Pending
				cnd := conditions.FindCondition("Bound")
				if cnd != nil && cnd.Status == True {
					cnd = conditions.FindCondition("Running")
				}
				if cnd != nil {
					pendingReason = fmt.Sprintf("%s; %s", cnd.Reason, cnd.Message)
				}
				task.Reason = pendingReason
			case cdi.ImportInProgress:
				running++
				task.Phase = Running
				task.MarkStarted()
				cnd := conditions.FindCondition("Running")
				if cnd != nil {
					task.Reason = fmt.Sprintf("%s; %s", cnd.Reason, cnd.Message)
				}
				pct := dv.PercentComplete()
				transferred := pct * float64(task.Progress.Total)
				task.Progress.Completed = int64(transferred)

				// The importer pod is recreated by CDI if it is removed for some
				// reason while the import is in progress, so we can assume that if
				// we can't find it or retrieve it for some reason that this will
				// be a transient issue, and we should be able to find it on subsequent
				// reconciles.
				var importer *core.Pod
				var found bool
				var kErr error
				if dv.PVC == nil {
					found = false
				} else {
					importer, found, kErr = r.kubevirt.GetImporterPod(*dv.PVC)
				}
				if kErr != nil {
					log.Error(
						kErr,
						"Could not get CDI importer pod for DataVolume.",
						"vm",
						vm.String(),
						"dv",
						path.Join(dv.Namespace, dv.Name))
					continue
				}

				if !found {
					log.Info(
						"Did not find CDI importer pod for DataVolume.",
						"vm",
						vm.String(),
						"dv",
						path.Join(dv.Namespace, dv.Name))
					continue
				}

				if r.Plan.Spec.Warm && len(importer.Status.ContainerStatuses) > 0 {
					vm.Warm.Failures = int(importer.Status.ContainerStatuses[0].RestartCount)
				}
				if restartLimitExceeded(importer) {
					task.MarkedCompleted()
					msg, _ := terminationMessage(importer)
					task.AddError(msg)
				}
			}
		}
	}

	step.ReflectTasks()
	if pending > 0 {
		step.Phase = Pending
		step.Reason = pendingReason
	} else if running > 0 {
		step.Phase = Running
		step.Reason = ""
	} else if (len(dvs) > 0 && completed == len(dvs)) || completed == len(pvcs) {
		step.Phase = Completed
		step.Reason = ""
	}
	return
}

// Wait for guest conversion to complete, and update the ImageConversion pipeline step.
func (r *Migration) updateConversionProgress(vm *plan.VMStatus, step *plan.Step) (err error) {
	pod, err := r.kubevirt.GetGuestConversionPod(vm)
	if err != nil {
		return
	}

	if pod != nil {
		switch pod.Status.Phase {
		case core.PodSucceeded:
			step.MarkCompleted()
			step.Progress.Completed = step.Progress.Total
		case core.PodFailed:
			step.MarkCompleted()
			step.AddError("Guest conversion failed. See pod logs for details.")
		}
	} else {
		step.MarkCompleted()
		step.AddError("Guest conversion pod not found")
	}
	return
}

func (r *Migration) setDataVolumeCheckpoints(vm *plan.VMStatus) (err error) {
	if r.vmMap == nil {
		r.vmMap, err = r.kubevirt.VirtualMachineMap()
		if err != nil {
			return
		}
	}
	var vmCr VirtualMachine
	found := false
	if vmCr, found = r.vmMap[vm.ID]; !found {
		vmCr.DataVolumes, err = r.kubevirt.getDVs(vm)
		return
	}
	dvs := make([]cdi.DataVolume, 0)
	for i := range vmCr.DataVolumes {
		dv := vmCr.DataVolumes[i].DataVolume
		dvs = append(dvs, *dv)
	}
	err = r.provider.SetCheckpoints(vm.Ref, vm.Warm.Precopies, dvs, vm.Phase == AddFinalCheckpoint)
	if err != nil {
		return
	}
	for i := range dvs {
		err = r.Destination.Client.Update(context.TODO(), &dvs[i])
		if err != nil {
			err = liberr.Wrap(err)
			return
		}
	}

	return
}

func (r *Migration) updateCopyProgressForOpenstack(vm *plan.VMStatus, step *plan.Step) (err error) {
	pvcs, err := r.kubevirt.getPVCs(vm)
	if err != nil {
		return
	}

	for _, pvc := range pvcs {
		image := &openstack.Image{}
		err = r.Source.Inventory.Find(image, ref.Ref{ID: pvc.Name})
		if err != nil {
			err = liberr.Wrap(err)
			return
		}

		var task *plan.Task
		found := false
		task, found = step.FindTask(image.Name)

		if !found {
			continue
		}

		populatorCr := v1beta1.OpenstackVolumePopulator{}
		err = r.Client.Get(context.TODO(), client.ObjectKey{Namespace: r.Plan.Spec.TargetNamespace, Name: image.Name}, &populatorCr)
		if err != nil {
			return
		}

		progress, parseErr := strconv.ParseInt(populatorCr.Status.Transferred, 10, 64)
		if err != nil {
			return parseErr
		}

		percent := float64(progress/0x100000) / float64(task.Progress.Total)
		task.Progress.Completed = int64(percent * float64(task.Progress.Total))
	}

	step.ReflectTasks()
	return
}

// Step predicate.
type Predicate struct {
	// VM listed on the plan.
	vm *plan.VM
	// Plan context
	context *plancontext.Context
}

// Evaluate predicate flags.
func (r *Predicate) Evaluate(flag libitr.Flag) (allowed bool, err error) {
	switch flag {
	case HasPreHook:
		_, allowed = r.vm.FindHook(PreHook)
	case HasPostHook:
		_, allowed = r.vm.FindHook(PostHook)
	case RequiresConversion:
		allowed = r.context.Source.Provider.RequiresConversion()
	}

	return
}

// Retrieve the termination message from a pod's first container.
func terminationMessage(pod *core.Pod) (msg string, ok bool) {
	if len(pod.Status.ContainerStatuses) > 0 &&
		pod.Status.ContainerStatuses[0].LastTerminationState.Terminated != nil &&
		pod.Status.ContainerStatuses[0].LastTerminationState.Terminated.ExitCode > 0 {
		msg = pod.Status.ContainerStatuses[0].LastTerminationState.Terminated.Message
		ok = true
	}
	return
}

// Return whether the pod has failed and restarted too many times.
func restartLimitExceeded(pod *core.Pod) (exceeded bool) {
	if len(pod.Status.ContainerStatuses) == 0 {
		return
	}
	cs := pod.Status.ContainerStatuses[0]
	exceeded = int(cs.RestartCount) > settings.Settings.ImporterRetry
	return
}<|MERGE_RESOLUTION|>--- conflicted
+++ resolved
@@ -572,7 +572,6 @@
 			vm.AddError(fmt.Sprintf("Step '%s' not found", r.step(vm)))
 			break
 		}
-<<<<<<< HEAD
 		var ready bool
 		ready, err = r.builder.BeforeTransferHook(r.provider, vm.Ref)
 		if err != nil {
@@ -580,7 +579,7 @@
 			return
 		}
 		if !ready {
-			r.Log.Info("Images not ready yet")
+			r.Log.Info("BeforeTransfer hook isn't ready yet")
 			return
 		}
 		if r.kubevirt.isOpenstack(vm) {
@@ -589,7 +588,7 @@
 				err = liberr.Wrap(err)
 				return
 			}
-=======
+		}
 		if r.kubevirt.useOvirtPopulator(vm) {
 			err = r.kubevirt.createVolumesForOvirt(vm.Ref)
 			if err != nil {
@@ -599,7 +598,6 @@
 			}
 			step.MarkCompleted()
 			step.Phase = Completed
->>>>>>> 0abe6cd6
 			vm.Phase = r.next(vm.Phase)
 			return
 		}
@@ -671,24 +669,40 @@
 		}
 		step.MarkStarted()
 		step.Phase = Running
-<<<<<<< HEAD
+
+		// TODO we can probably clean up these 2 if's nicely
 		if r.kubevirt.isOpenstack(vm) {
 			ready, err := r.kubevirt.openstackPVCsReady(vm.Ref, step)
-=======
-
-		if r.kubevirt.useOvirtPopulator(vm) {
-			ready, err := r.kubevirt.areOvirtPVCsReady(vm.Ref, step)
->>>>>>> 0abe6cd6
 			if err != nil {
 				step.AddError(err.Error())
 				err = nil
 				break
 			}
-<<<<<<< HEAD
 			err = r.updateCopyProgressForOpenstack(vm, step)
-=======
+			if err != nil {
+				step.AddError(err.Error())
+				err = nil
+				break
+			}
+
+			if ready {
+				step.Phase = Completed
+				vm.Phase = r.next(vm.Phase)
+				break
+			} else {
+				r.Log.Info("PVCs not ready yet")
+				break
+			}
+		}
+
+		if r.kubevirt.useOvirtPopulator(vm) {
+			ready, err := r.kubevirt.areOvirtPVCsReady(vm.Ref, step)
+			if err != nil {
+				step.AddError(err.Error())
+				err = nil
+				break
+			}
 			err = r.updateCopyProgressForOvirt(vm, step)
->>>>>>> 0abe6cd6
 
 			if err != nil {
 				step.AddError(err.Error())
