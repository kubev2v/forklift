package ovirt

import (
	"fmt"
	api "github.com/konveyor/forklift-controller/pkg/apis/forklift/v1beta1"
	meta "k8s.io/apimachinery/pkg/apis/meta/v1"
	"path"
	"strings"

	"github.com/konveyor/forklift-controller/pkg/apis/forklift/v1beta1/plan"
	"github.com/konveyor/forklift-controller/pkg/apis/forklift/v1beta1/ref"
	planbase "github.com/konveyor/forklift-controller/pkg/controller/plan/adapter/base"
	plancontext "github.com/konveyor/forklift-controller/pkg/controller/plan/context"
	"github.com/konveyor/forklift-controller/pkg/controller/provider/web/base"
	"github.com/konveyor/forklift-controller/pkg/controller/provider/web/ocp"
	model "github.com/konveyor/forklift-controller/pkg/controller/provider/web/ovirt"
	liberr "github.com/konveyor/forklift-controller/pkg/lib/error"
	libitr "github.com/konveyor/forklift-controller/pkg/lib/itinerary"
	core "k8s.io/api/core/v1"
	"k8s.io/apimachinery/pkg/api/resource"
	cnv "kubevirt.io/client-go/api/v1"
	cdi "kubevirt.io/containerized-data-importer-api/pkg/apis/core/v1beta1"
)

// BIOS types
const (
	ClusterDefault = "cluster_default"
	Q35Ovmf        = "q35_ovmf"
	Q35SecureBoot  = "q35_secure_boot"
)

// Bus types
const (
	VirtioScsi = "virtio_scsi"
	Virtio     = "virtio"
	Sata       = "sata"
	Scsi       = "scsi"
	IDE        = "ide"
)

// Input types
const (
	Tablet = "tablet"
)

// Network types
const (
	Pod    = "pod"
	Multus = "multus"
)

// Template labels
const (
	TemplateOSLabel       = "os.template.kubevirt.io/%s"
	TemplateWorkloadLabel = "workload.template.kubevirt.io/server"
	TemplateFlavorLabel   = "flavor.template.kubevirt.io/medium"
)

// Operating Systems
const (
	DefaultWindows = "win10"
	DefaultLinux   = "rhel8.1"
	Unknown        = "unknown"
)

// Annotations
const (
	// CDI import disk ID annotation on PVC
	AnnImportDiskId = "cdi.kubevirt.io/storage.import.diskId"
)

// Map of ovirt guest ids to osinfo ids.
var osMap = map[string]string{
	"rhel_6_10_plus_ppc64": "rhel6.10",
	"rhel_6_ppc64":         "rhel6.10",
	"rhel_6":               "rhel6.10",
	"rhel_6x64":            "rhel6.10",
	"rhel_6_9_plus_ppc64":  "rhel6.9",
	"rhel_7_ppc64":         "rhel7.7",
	"rhel_7_s390x":         "rhel7.7",
	"rhel_7x64":            "rhel7.7",
	"rhel_8x64":            "rhel8.1",
	"sles_11_ppc64":        "opensuse15.0",
	"sles_11":              "opensuse15.0",
	"sles_12_s390x":        "opensuse15.0",
	"ubuntu_12_04":         "ubuntu18.04",
	"ubuntu_12_10":         "ubuntu18.04",
	"ubuntu_13_04":         "ubuntu18.04",
	"ubuntu_13_10":         "ubuntu18.04",
	"ubuntu_14_04_ppc64":   "ubuntu18.04",
	"ubuntu_14_04":         "ubuntu18.04",
	"ubuntu_16_04_s390x":   "ubuntu18.04",
	"windows_10":           "win10",
	"windows_10x64":        "win10",
	"windows_2003":         "win10",
	"windows_2003x64":      "win10",
	"windows_2008R2x64":    "win2k8",
	"windows_2008":         "win2k8",
	"windows_2008x64":      "win2k8",
	"windows_2012R2x64":    "win2k12r2",
	"windows_2012x64":      "win2k12r2",
	"windows_2016x64":      "win2k16",
	"windows_2019x64":      "win2k19",
	"windows_7":            "win10",
	"windows_7x64":         "win10",
	"windows_8":            "win10",
	"windows_8x64":         "win10",
	"windows_xp":           "win10",
}

// oVirt builder.
type Builder struct {
	*plancontext.Context
	// MAC addresses already in use on the destination cluster. k=mac, v=vmName
	macConflictsMap map[string]string
}

// Get list of destination VMs with mac addresses that would
// conflict with this VM, if any exist.
func (r *Builder) macConflicts(vm *model.Workload) (conflictingVMs []string, err error) {
	if r.macConflictsMap == nil {
		list := []ocp.VM{}
		err = r.Destination.Inventory.List(&list, base.Param{
			Key:   base.DetailParam,
			Value: "all",
		})
		if err != nil {
			return
		}

		r.macConflictsMap = make(map[string]string)
		for _, kVM := range list {
			for _, iface := range kVM.Object.Spec.Template.Spec.Domain.Devices.Interfaces {
				r.macConflictsMap[iface.MacAddress] = path.Join(kVM.Namespace, kVM.Name)
			}
		}
	}

	for _, nic := range vm.NICs {
		if conflictingVm, found := r.macConflictsMap[nic.MAC]; found {
			for i := range conflictingVMs {
				// ignore duplicates
				if conflictingVMs[i] == conflictingVm {
					continue
				}
			}
			conflictingVMs = append(conflictingVMs, conflictingVm)
		}
	}

	return
}

// Create DataVolume certificate configmap.
func (r *Builder) ConfigMap(_ ref.Ref, in *core.Secret, object *core.ConfigMap) (err error) {
	object.BinaryData["ca.pem"] = in.Data["cacert"]
	return
}

func (r *Builder) PodEnvironment(_ ref.Ref, _ *core.Secret) (env []core.EnvVar, err error) {
	return
}

// Build the DataVolume credential secret.
func (r *Builder) Secret(_ ref.Ref, in, object *core.Secret) (err error) {
	object.StringData = map[string]string{
		"accessKeyId": string(in.Data["user"]),
		"secretKey":   string(in.Data["password"]),
	}
	return
}

// Create DataVolume specs for the VM.
func (r *Builder) DataVolumes(vmRef ref.Ref, secret *core.Secret, configMap *core.ConfigMap, dvTemplate *cdi.DataVolume) (dvs []cdi.DataVolume, err error) {
	vm := &model.Workload{}
	err = r.Source.Inventory.Find(vm, vmRef)
	if err != nil {
		err = liberr.Wrap(
			err,
			"VM lookup failed.",
			"vm",
			vmRef.String())
		return
	}
	url := r.Source.Provider.Spec.URL

	dsMapIn := r.Context.Map.Storage.Spec.Map
	for i := range dsMapIn {
		mapped := &dsMapIn[i]
		ref := mapped.Source
		sd := &model.StorageDomain{}
		fErr := r.Source.Inventory.Find(sd, ref)
		if fErr != nil {
			err = fErr
			return
		}
		for _, da := range vm.DiskAttachments {
			if da.Disk.StorageDomain == sd.ID {
				storageClass := mapped.Destination.StorageClass
				size := da.Disk.ProvisionedSize
				if da.Disk.ActualSize > size {
					size = da.Disk.ActualSize
				}
				dvSpec := cdi.DataVolumeSpec{
					Source: &cdi.DataVolumeSource{
						Imageio: &cdi.DataVolumeSourceImageIO{
							URL:           url,
							DiskID:        da.Disk.ID,
							SecretRef:     secret.Name,
							CertConfigMap: configMap.Name,
						},
					},
					Storage: &cdi.StorageSpec{
						Resources: core.ResourceRequirements{
							Requests: core.ResourceList{
								core.ResourceStorage: *resource.NewQuantity(size, resource.BinarySI),
							},
						},
						StorageClassName: &storageClass,
					},
				}
				// set the access mode and volume mode if they were specified in the storage map.
				// otherwise, let the storage profile decide the default values.
				if mapped.Destination.AccessMode != "" {
					dvSpec.Storage.AccessModes = []core.PersistentVolumeAccessMode{mapped.Destination.AccessMode}
				}
				if mapped.Destination.VolumeMode != "" {
					dvSpec.Storage.VolumeMode = &mapped.Destination.VolumeMode
				}

				dv := dvTemplate.DeepCopy()
				dv.Spec = dvSpec
				if dv.ObjectMeta.Annotations == nil {
					dv.ObjectMeta.Annotations = make(map[string]string)
				}
				dv.ObjectMeta.Annotations[planbase.AnnDiskSource] = da.Disk.ID
				dvs = append(dvs, *dv)
			}
		}
	}

	return
}

// Create the destination Kubevirt VM.
func (r *Builder) VirtualMachine(vmRef ref.Ref, object *cnv.VirtualMachineSpec, persistentVolumeClaims []core.PersistentVolumeClaim) (err error) {
	vm := &model.Workload{}
	err = r.Source.Inventory.Find(vm, vmRef)
	if err != nil {
		err = liberr.Wrap(
			err,
			"VM lookup failed.",
			"vm",
			vmRef.String())
		return
	}

	var conflicts []string
	conflicts, err = r.macConflicts(vm)
	if err != nil {
		return
	}
	if len(conflicts) > 0 {
		err = liberr.New(
			fmt.Sprintf("Source VM has a mac address conflict with one or more destination VMs: %s", conflicts))
		return
	}

	if object.Template == nil {
		object.Template = &cnv.VirtualMachineInstanceTemplateSpec{}
	}
	r.mapDisks(vm, object)
	r.mapFirmware(vm, &vm.Cluster, object)
	r.mapCPU(vm, object)
	r.mapMemory(vm, object)
	r.mapClock(vm, object)
	r.mapInput(object)
	err = r.mapNetworks(vm, object)
	if err != nil {
		return
	}

	return
}

func (r *Builder) mapNetworks(vm *model.Workload, object *cnv.VirtualMachineSpec) (err error) {
	var kNetworks []cnv.Network
	var kInterfaces []cnv.Interface

	numNetworks := 0
	netMapIn := r.Context.Map.Network.Spec.Map
	for i := range netMapIn {
		mapped := &netMapIn[i]
		ref := mapped.Source
		network := &model.Network{}
		fErr := r.Source.Inventory.Find(network, ref)
		if fErr != nil {
			err = fErr
			return
		}
		needed := []model.XNIC{}
		for _, nic := range vm.NICs {
			if nic.Profile.Network == network.ID {
				needed = append(needed, nic)
			}
		}
		if len(needed) == 0 {
			continue
		}
		for _, nic := range needed {
			networkName := fmt.Sprintf("net-%v", numNetworks)
			numNetworks++
			kNetwork := cnv.Network{
				Name: networkName,
			}
			kInterface := cnv.Interface{
				Name:       networkName,
				Model:      nic.Interface,
				MacAddress: nic.MAC,
			}
			switch mapped.Destination.Type {
			case Pod:
				kNetwork.Pod = &cnv.PodNetwork{}
				kInterface.Masquerade = &cnv.InterfaceMasquerade{}
			case Multus:
				kNetwork.Multus = &cnv.MultusNetwork{
					NetworkName: path.Join(mapped.Destination.Namespace, mapped.Destination.Name),
				}
				if nic.Profile.PassThrough {
					kInterface.SRIOV = &cnv.InterfaceSRIOV{}
				} else {
					kInterface.Bridge = &cnv.InterfaceBridge{}
				}
			}
			kNetworks = append(kNetworks, kNetwork)
			kInterfaces = append(kInterfaces, kInterface)
		}
	}
	object.Template.Spec.Networks = kNetworks
	object.Template.Spec.Domain.Devices.Interfaces = kInterfaces
	return
}

func (r *Builder) mapInput(object *cnv.VirtualMachineSpec) {
	tablet := cnv.Input{
		Type: Tablet,
		Name: Tablet,
		Bus:  Virtio,
	}
	object.Template.Spec.Domain.Devices.Inputs = []cnv.Input{tablet}
}

func (r *Builder) mapClock(vm *model.Workload, object *cnv.VirtualMachineSpec) {
	clock := cnv.Clock{
		Timer: &cnv.Timer{},
	}
	timezone := cnv.ClockOffsetTimezone(vm.Timezone)
	clock.Timezone = &timezone
	object.Template.Spec.Domain.Clock = &clock
}

func (r *Builder) mapMemory(vm *model.Workload, object *cnv.VirtualMachineSpec) {
	reservation := resource.NewQuantity(vm.Memory, resource.BinarySI)
	object.Template.Spec.Domain.Resources = cnv.ResourceRequirements{
		Requests: map[core.ResourceName]resource.Quantity{
			core.ResourceMemory: *reservation,
		},
	}
}
func (r *Builder) mapCPU(vm *model.Workload, object *cnv.VirtualMachineSpec) {
	object.Template.Spec.Domain.Machine = &cnv.Machine{Type: "q35"}
	object.Template.Spec.Domain.CPU = &cnv.CPU{
		Sockets: uint32(vm.CpuSockets),
		Cores:   uint32(vm.CpuCores),
		Threads: uint32(vm.CpuThreads),
	}
	if vm.CpuPinningPolicy == model.Dedicated {
		object.Template.Spec.Domain.CPU.DedicatedCPUPlacement = true
	}

}

func (r *Builder) mapFirmware(vm *model.Workload, cluster *model.Cluster, object *cnv.VirtualMachineSpec) {
	biosType := vm.BIOS
	if biosType == ClusterDefault {
		biosType = cluster.BiosType
	}
	serial := vm.SerialNumber
	if serial == "" {
		serial = vm.ID
	}
	features := &cnv.Features{}
	firmware := &cnv.Firmware{
		Serial: serial,
	}
	switch biosType {
	case Q35Ovmf, Q35SecureBoot:
		// We disable secure boot even if it was enabled on the source because the guest OS won't
		// be able to boot without getting the NVRAM data. So we start the VM without secure boot
		// to ease the procedure users need to do in order to make the guest OS to boot.
		secureBootEnabled := false
		firmware.Bootloader = &cnv.Bootloader{
			EFI: &cnv.EFI{
				SecureBoot: &secureBootEnabled,
			}}
	default:
		firmware.Bootloader = &cnv.Bootloader{BIOS: &cnv.BIOS{}}
	}
	object.Template.Spec.Domain.Features = features
	object.Template.Spec.Domain.Firmware = firmware
}

func (r *Builder) mapDisks(vm *model.Workload, object *cnv.VirtualMachineSpec) {
	var kVolumes []cnv.Volume
	var kDisks []cnv.Disk

	for _, da := range vm.DiskAttachments {
		volumeName := da.Disk.ID
		volume := cnv.Volume{
			Name: volumeName,
			VolumeSource: cnv.VolumeSource{
				PersistentVolumeClaim: &core.PersistentVolumeClaimVolumeSource{
					ClaimName: volumeName,
				},
			},
		}
		var bus string
		switch da.Interface {
		case VirtioScsi:
			bus = Scsi
		case Sata, IDE:
			bus = Sata
		default:
			bus = Virtio
		}
		disk := cnv.Disk{
			Name: volumeName,
			DiskDevice: cnv.DiskDevice{
				Disk: &cnv.DiskTarget{
					Bus: bus,
				},
			},
		}
		kVolumes = append(kVolumes, volume)
		kDisks = append(kDisks, disk)
	}
	object.Template.Spec.Volumes = kVolumes
	object.Template.Spec.Domain.Devices.Disks = kDisks
}

// Build tasks.
func (r *Builder) Tasks(vmRef ref.Ref) (list []*plan.Task, err error) {
	vm := &model.Workload{}
	err = r.Source.Inventory.Find(vm, vmRef)
	if err != nil {
		err = liberr.Wrap(
			err,
			"VM lookup failed.",
			"vm",
			vmRef.String())
	}
	for _, da := range vm.DiskAttachments {
		mB := da.Disk.ProvisionedSize / 0x100000
		list = append(
			list,
			&plan.Task{
				Name: da.Disk.ID,
				Progress: libitr.Progress{
					Total: mB,
				},
				Annotations: map[string]string{
					"unit": "MB",
				},
			})
	}

	return
}

func (r *Builder) TemplateLabels(vmRef ref.Ref) (labels map[string]string, err error) {
	vm := &model.Workload{}
	err = r.Source.Inventory.Find(vm, vmRef)
	if err != nil {
		err = liberr.Wrap(
			err,
			"VM lookup failed.",
			"vm",
			vmRef.String())
		return
	}

	os, ok := osMap[vm.OSType]
	if !ok {
		if strings.Contains(vm.OSType, "linux") || strings.Contains(vm.OSType, "rhel") {
			os = DefaultLinux
		} else if strings.Contains(vm.OSType, "win") {
			os = DefaultWindows
		} else {
			os = Unknown
		}
	}

	labels = make(map[string]string)
	labels[fmt.Sprintf(TemplateOSLabel, os)] = "true"
	labels[TemplateWorkloadLabel] = "true"
	labels[TemplateFlavorLabel] = "true"

	return
}

// Return a stable identifier for a DataVolume.
func (r *Builder) ResolveDataVolumeIdentifier(dv *cdi.DataVolume) string {
	return dv.ObjectMeta.Annotations[planbase.AnnDiskSource]
}

// Return a stable identifier for a PersistentDataVolume.
func (r *Builder) ResolvePersistentVolumeClaimIdentifier(pvc *core.PersistentVolumeClaim) string {
	return pvc.Annotations[AnnImportDiskId]
}

<<<<<<< HEAD
func (r *Builder) PersistentVolumeClaimWithSourceRef(da interface{}, storageName *string, populatorName string, accessModes []core.PersistentVolumeAccessMode, volumeMode *core.PersistentVolumeMode) *core.PersistentVolumeClaim {
	return nil
}

func (r *Builder) BeforeTransferHook(c planbase.Client, vmRef ref.Ref) (ready bool, err error) {
	return true, nil
=======
// Build a PersistentVolumeClaim with DataSourceRef for VolumePopulator
func (r *Builder) PersistentVolumeClaimWithSourceRef(da model.XDiskAttachment, storageName *string, populatorName string,
	accessModes []core.PersistentVolumeAccessMode, volumeMode *core.PersistentVolumeMode) *core.PersistentVolumeClaim {
	// We add 10% overhead because of the fsOverhead in CDI, around 5% to ext4 and 5% for root partition.
	diskSize := int64(float64(da.Disk.ProvisionedSize) * 1.1)
	return &core.PersistentVolumeClaim{
		ObjectMeta: meta.ObjectMeta{
			Name:      da.DiskAttachment.ID,
			Namespace: r.Plan.Spec.TargetNamespace,
		},
		Spec: core.PersistentVolumeClaimSpec{
			AccessModes: accessModes,
			Resources: core.ResourceRequirements{
				Requests: map[core.ResourceName]resource.Quantity{
					core.ResourceStorage: *resource.NewQuantity(diskSize, resource.BinarySI)},
			},
			StorageClassName: storageName,
			VolumeMode:       volumeMode,
			DataSourceRef: &core.TypedLocalObjectReference{
				APIGroup: &api.SchemeGroupVersion.Group,
				Kind:     "OvirtVolumePopulator",
				Name:     populatorName,
			},
		},
	}
>>>>>>> 0abe6cd6
}<|MERGE_RESOLUTION|>--- conflicted
+++ resolved
@@ -2,10 +2,11 @@
 
 import (
 	"fmt"
+	"path"
+	"strings"
+
 	api "github.com/konveyor/forklift-controller/pkg/apis/forklift/v1beta1"
 	meta "k8s.io/apimachinery/pkg/apis/meta/v1"
-	"path"
-	"strings"
 
 	"github.com/konveyor/forklift-controller/pkg/apis/forklift/v1beta1/plan"
 	"github.com/konveyor/forklift-controller/pkg/apis/forklift/v1beta1/ref"
@@ -518,22 +519,16 @@
 	return pvc.Annotations[AnnImportDiskId]
 }
 
-<<<<<<< HEAD
-func (r *Builder) PersistentVolumeClaimWithSourceRef(da interface{}, storageName *string, populatorName string, accessModes []core.PersistentVolumeAccessMode, volumeMode *core.PersistentVolumeMode) *core.PersistentVolumeClaim {
-	return nil
-}
-
-func (r *Builder) BeforeTransferHook(c planbase.Client, vmRef ref.Ref) (ready bool, err error) {
-	return true, nil
-=======
 // Build a PersistentVolumeClaim with DataSourceRef for VolumePopulator
-func (r *Builder) PersistentVolumeClaimWithSourceRef(da model.XDiskAttachment, storageName *string, populatorName string,
+func (r *Builder) PersistentVolumeClaimWithSourceRef(da interface{}, storageName *string, populatorName string,
 	accessModes []core.PersistentVolumeAccessMode, volumeMode *core.PersistentVolumeMode) *core.PersistentVolumeClaim {
+	diskAttachment := da.(*model.XDiskAttachment)
+
 	// We add 10% overhead because of the fsOverhead in CDI, around 5% to ext4 and 5% for root partition.
-	diskSize := int64(float64(da.Disk.ProvisionedSize) * 1.1)
+	diskSize := int64(float64(diskAttachment.Disk.ProvisionedSize) * 1.1)
 	return &core.PersistentVolumeClaim{
 		ObjectMeta: meta.ObjectMeta{
-			Name:      da.DiskAttachment.ID,
+			Name:      diskAttachment.DiskAttachment.ID,
 			Namespace: r.Plan.Spec.TargetNamespace,
 		},
 		Spec: core.PersistentVolumeClaimSpec{
@@ -551,5 +546,8 @@
 			},
 		},
 	}
->>>>>>> 0abe6cd6
+}
+
+func (r *Builder) BeforeTransferHook(c base.Client, vmRef ref.Ref) (ready bool, err error) {
+	return true, nil
 }